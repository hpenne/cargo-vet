use std::collections::HashMap;
use std::io::{BufRead, BufReader};
use std::ops::Deref;
use std::panic::panic_any;
use std::process::Stdio;
use std::sync::{Arc, Mutex};
use std::time::{Duration, SystemTime};
use std::{fs::File, io, panic, path::PathBuf};

use cargo_metadata::{Metadata, Package};
use clap::{CommandFactory, Parser};
use console::Term;
use errors::{
    AggregateCriteriaDescription, AggregateCriteriaDescriptionMismatchError,
    AggregateCriteriaImplies, AggregateError, AggregateErrors, AggregateImpliesMismatchError,
    AuditAsError, AuditAsErrors, CacheAcquireError, CertifyError, CratePolicyError,
    CratePolicyErrors, FetchAuditError, LoadTomlError, NeedsAuditAsErrors,
    NeedsPolicyVersionErrors, PackageError, ShouldntBeAuditAsErrors, UnusedAuditAsErrors,
    UnusedPolicyVersionErrors, UserInfoError,
};
use format::{CriteriaName, CriteriaStr, PackageName, Policy, PolicyEntry, SortedSet, VetVersion};
use futures_util::future::{join_all, try_join_all};
use indicatif::ProgressDrawTarget;
use lazy_static::lazy_static;
use miette::{miette, Context, Diagnostic, IntoDiagnostic};
use network::Network;
use out::{progress_bar, IncProgressOnDrop};
use reqwest::Url;
use resolver::AuditGraph;
use serde::de::Deserialize;
use serialization::spanned::Spanned;
use serialization::Tidyable;
use storage::fetch_registry;
use thiserror::Error;
use tracing::{error, info, trace, warn};

use crate::cli::*;
use crate::criteria::CriteriaMapper;
use crate::errors::{
    CommandError, DownloadError, FetchAndDiffError, FetchError, MetadataAcquireError, SourceFile,
};
use crate::format::{
    AuditEntry, AuditKind, AuditsFile, ConfigFile, CratesPublisherSource, CratesSourceId,
    CriteriaEntry, ExemptedDependency, FetchCommand, MetaConfig, MetaConfigInstance, PackageStr,
    SortedMap, StoreInfo, TrustEntry, WildcardEntry,
};
use crate::git_tool::Pager;
use crate::out::{indeterminate_spinner, Out, StderrLogWriter, MULTIPROGRESS};
use crate::storage::{Cache, Store};

mod cli;
mod criteria;
pub mod errors;
mod flock;
pub mod format;
mod git_tool;
pub mod network;
mod out;
pub mod resolver;
mod serialization;
pub mod storage;
mod string_format;
#[cfg(test)]
mod tests;

/// Absolutely All The Global Configurations
pub struct Config {
    /// Cargo.toml `metadata.vet`
    pub metacfg: MetaConfig,
    /// `cargo metadata`
    pub metadata: Metadata,
    /// Freestanding configuration values
    _rest: PartialConfig,
}

/// Configuration vars that are available in a free-standing situation
/// (no actual cargo-vet instance to load/query).
pub struct PartialConfig {
    /// Details of the CLI invocation (args)
    pub cli: Cli,
    /// The date and time to use as the current time.
    pub now: chrono::DateTime<chrono::Utc>,
    /// Path to the cache directory we're using
    pub cache_dir: PathBuf,
    /// Whether we should mock the global cache (for unit testing)
    pub mock_cache: bool,
}

impl PartialConfig {
    pub fn today(&self) -> chrono::NaiveDate {
        self.now.date_naive()
    }
}

// Makes it a bit easier to have both a "partial" and "full" config
impl Deref for Config {
    type Target = PartialConfig;
    fn deref(&self) -> &Self::Target {
        &self._rest
    }
}

pub trait PackageExt {
    fn is_third_party(&self, policy: &Policy) -> bool;
    fn is_crates_io(&self) -> bool;
    fn policy_entry<'a>(&self, policy: &'a Policy) -> Option<&'a PolicyEntry>;
    fn git_rev(&self) -> Option<String>;
    fn vet_version(&self) -> VetVersion;
}

impl PackageExt for Package {
    fn is_third_party(&self, policy: &Policy) -> bool {
        let forced_third_party = self
            .policy_entry(policy)
            .and_then(|policy| policy.audit_as_crates_io)
            .unwrap_or(false);

        forced_third_party || self.is_crates_io()
    }

    fn is_crates_io(&self) -> bool {
        self.source
            .as_ref()
            .map(|s| s.is_crates_io())
            .unwrap_or(false)
    }

    fn policy_entry<'a>(&self, policy: &'a Policy) -> Option<&'a PolicyEntry> {
        policy.get(&self.name, &self.vet_version())
    }

    fn git_rev(&self) -> Option<String> {
        self.source.as_ref().and_then(|s| {
            let git_source = s.repr.strip_prefix("git+")?;
            let source_url = Url::parse(git_source).ok()?;
            Some(source_url.fragment()?.to_owned())
        })
    }

    fn vet_version(&self) -> VetVersion {
        VetVersion {
            semver: self.version.clone(),
            git_rev: self.git_rev(),
        }
    }
}

const CACHE_DIR_SUFFIX: &str = "cargo-vet";
const CARGO_ENV: &str = "CARGO";
// package.metadata.vet
const PACKAGE_VET_CONFIG: &str = "vet";
// workspace.metadata.vet
const WORKSPACE_VET_CONFIG: &str = "vet";

const DURATION_DAY: Duration = Duration::from_secs(60 * 60 * 24);

lazy_static! {
    static ref WILDCARD_AUDIT_EXPIRATION_DURATION: chrono::Duration = chrono::Duration::weeks(6);
    static ref WILDCARD_AUDIT_INACTIVE_CRATE_DURATION: chrono::Duration =
        chrono::Duration::weeks(16);
}
/// This string is always used in a context such as "in the next {STR}".
const WILDCARD_AUDIT_EXPIRATION_STRING: &str = "six weeks";

/// Trick to let us std::process::exit while still cleaning up
/// by panicking with this type instead of a string.
struct ExitPanic(i32);

type ReportErrorFunc = dyn Fn(&miette::Report) + Send + Sync + 'static;

// XXX: We might be able to get rid of this `lazy_static` after 1.63 due to
// `const Mutex::new` being stabilized.
lazy_static! {
    static ref REPORT_ERROR: Mutex<Option<Box<ReportErrorFunc>>> = Mutex::new(None);
}

fn set_report_errors_as_json(out: Arc<dyn Out>) {
    *REPORT_ERROR.lock().unwrap() = Some(Box::new(move |error| {
        // Manually invoke JSONReportHandler to format the error as a report
        // to out_.
        let mut report = String::new();
        miette::JSONReportHandler::new()
            .render_report(&mut report, error.as_ref())
            .unwrap();
        writeln!(out, r#"{{"error": {report}}}"#);
    }));
}

fn report_error(error: &miette::Report) {
    {
        let guard = REPORT_ERROR.lock().unwrap();
        if let Some(do_report) = &*guard {
            do_report(error);
            return;
        }
    }
    error!("{:?}", error);
}

fn main() -> Result<(), ()> {
    // NOTE: Limit the maximum number of blocking threads to 128, rather than
    // the default of 512.
    // This may limit concurrency in some cases, but cargo-vet isn't running a
    // server, and should avoid consuming all available resources.
    let runtime = tokio::runtime::Builder::new_multi_thread()
        .worker_threads(1)
        .max_blocking_threads(128)
        .enable_all()
        .build()
        .unwrap();
    let _guard = runtime.enter();

    // Wrap main up in a catch_panic so that we can use it to implement std::process::exit with
    // unwinding, allowing us to silently exit the program while still cleaning up.
    let panic_result = std::panic::catch_unwind(real_main);
    let main_result = match panic_result {
        Ok(main_result) => main_result,
        Err(e) => {
            if let Some(ExitPanic(code)) = e.downcast_ref::<ExitPanic>() {
                // Exit panic, just silently exit with this status
                std::process::exit(*code);
            } else {
                // Normal panic, let it ride
                std::panic::resume_unwind(e);
            }
        }
    };
    main_result.map_err(|e| {
        report_error(&e);
        std::process::exit(-1);
    })
}

fn real_main() -> Result<(), miette::Report> {
    use cli::Commands::*;

    let fake_cli = cli::FakeCli::parse();
    let cli::FakeCli::Vet(cli) = fake_cli;

    //////////////////////////////////////////////////////
    // Setup logging / output
    //////////////////////////////////////////////////////

    // Init the logger (and make trace logging less noisy)
    if let Some(log_path) = &cli.log_file {
        let log_file = File::create(log_path).unwrap();
        tracing_subscriber::fmt::fmt()
            .with_max_level(cli.verbose)
            .with_target(false)
            .without_time()
            .with_ansi(false)
            .with_writer(log_file)
            .init();
    } else {
        tracing_subscriber::fmt::fmt()
            .with_max_level(cli.verbose)
            .with_target(false)
            .without_time()
            .with_ansi(console::colors_enabled_stderr())
            .with_writer(StderrLogWriter::new)
            .init();
    }

    // Control how errors are formatted by setting the miette hook. This will
    // only be used for errors presented to humans, when formatting an error as
    // JSON, it will be handled by a custom `report_error` override, bypassing
    // the hook.
    let using_log_file = cli.log_file.is_some();
    miette::set_hook(Box::new(move |_| {
        let graphical_theme = if console::colors_enabled_stderr() && !using_log_file {
            miette::GraphicalTheme::unicode()
        } else {
            miette::GraphicalTheme::unicode_nocolor()
        };
        Box::new(
            miette::MietteHandlerOpts::new()
                .graphical_theme(graphical_theme)
                .build(),
        )
    }))
    .expect("failed to initialize error handler");

    // Now that miette is set up, use it to format panics.
    panic::set_hook(Box::new(move |panic_info| {
        if panic_info.payload().is::<ExitPanic>() {
            return;
        }

        let payload = panic_info.payload();
        let message = if let Some(msg) = payload.downcast_ref::<&str>() {
            msg
        } else if let Some(msg) = payload.downcast_ref::<String>() {
            &msg[..]
        } else {
            "something went wrong"
        };

        #[derive(Debug, Error, Diagnostic)]
        #[error("{message}")]
        pub struct PanicError {
            pub message: String,
            #[help]
            pub help: Option<String>,
        }

        report_error(
            &miette::Report::from(PanicError {
                message: message.to_owned(),
                help: panic_info
                    .location()
                    .map(|loc| format!("at {}:{}:{}", loc.file(), loc.line(), loc.column())),
            })
            .wrap_err("cargo vet panicked"),
        );
    }));

    // Initialize the MULTIPROGRESS's draw target, so that future progress
    // events are rendered to stderr.
    MULTIPROGRESS.set_draw_target(ProgressDrawTarget::stderr());

    // Setup our output stream
    let out: Arc<dyn Out> = if let Some(output_path) = &cli.output_file {
        Arc::new(File::create(output_path).unwrap())
    } else {
        Arc::new(Term::stdout())
    };

    // If we're outputting JSON, replace the error report method such that it
    // writes errors out to the normal output stream as JSON.
    if cli.output_format == OutputFormat::Json {
        set_report_errors_as_json(out.clone());
    }

    ////////////////////////////////////////////////////
    // Potentially handle freestanding commands
    ////////////////////////////////////////////////////

    let cache_dir = cli.cache_dir.clone().unwrap_or_else(|| {
        dirs::cache_dir()
            .unwrap_or_else(std::env::temp_dir)
            .join(CACHE_DIR_SUFFIX)
    });
    let now = cli
        .current_time
        .unwrap_or_else(|| chrono::DateTime::from(SystemTime::now()));
    let partial_cfg = PartialConfig {
        cli,
        now,
        cache_dir,
        mock_cache: false,
    };

    match &partial_cfg.cli.command {
        Some(Aggregate(sub_args)) => return cmd_aggregate(&out, &partial_cfg, sub_args),
        Some(HelpMarkdown(sub_args)) => return cmd_help_md(&out, &partial_cfg, sub_args),
        Some(Gc(sub_args)) => return cmd_gc(&out, &partial_cfg, sub_args),
        _ => {
            // Not a freestanding command, time to do full parsing and setup
        }
    }

    ///////////////////////////////////////////////////
    // Fetch cargo metadata
    ///////////////////////////////////////////////////

    let cli = &partial_cfg.cli;
    let cargo_path = std::env::var_os(CARGO_ENV).expect("Cargo failed to set $CARGO, how?");

    let mut cmd = cargo_metadata::MetadataCommand::new();
    cmd.cargo_path(cargo_path);
    if let Some(manifest_path) = &cli.manifest_path {
        cmd.manifest_path(manifest_path);
    }
    if !cli.no_all_features {
        cmd.features(cargo_metadata::CargoOpt::AllFeatures);
    }
    if cli.no_default_features {
        cmd.features(cargo_metadata::CargoOpt::NoDefaultFeatures);
    }
    if !cli.features.is_empty() {
        cmd.features(cargo_metadata::CargoOpt::SomeFeatures(cli.features.clone()));
    }
    // We never want cargo-vet to update the Cargo.lock.
    // For frozen runs we also don't want to touch the network.
    let mut other_options = Vec::new();
    if cli.frozen {
        other_options.push("--frozen".to_string());
    } else {
        other_options.push("--locked".to_string());
    }
    if !using_log_file
        && cli.output_format == OutputFormat::Human
        && console::colors_enabled_stderr()
    {
        other_options.push("--color=always".to_string());
    }
    other_options.extend(cli.cargo_arg.iter().cloned());
    cmd.other_options(other_options);

    info!("Running: {:#?}", cmd.cargo_command());

    // ERRORS: immediate fatal diagnostic
    let metadata = {
        let _spinner = indeterminate_spinner("Running", "`cargo metadata`");
        cmd.exec().map_err(MetadataAcquireError::from)?
    };

    // trace!("Got Metadata! {:#?}", metadata);
    trace!("Got Metadata!");

    //////////////////////////////////////////////////////
    // Parse out our own configuration
    //////////////////////////////////////////////////////

    let default_config = MetaConfigInstance {
        version: Some(1),
        store: Some(StoreInfo {
            path: Some(
                metadata
                    .workspace_root
                    .join(storage::DEFAULT_STORE)
                    .into_std_path_buf(),
            ),
        }),
    };

    // FIXME: what is `store.path` relative to here?
    let workspace_metacfg = metadata
        .workspace_metadata
        .get(WORKSPACE_VET_CONFIG)
        .map(|cfg| {
            // ERRORS: immediate fatal diagnostic
            MetaConfigInstance::deserialize(cfg)
                .into_diagnostic()
                .wrap_err("Workspace had [{WORKSPACE_VET_CONFIG}] but it was malformed")
        })
        .transpose()?;

    // FIXME: what is `store.path` relative to here?
    let package_metacfg = metadata
        .root_package()
        .and_then(|r| r.metadata.get(PACKAGE_VET_CONFIG))
        .map(|cfg| {
            // ERRORS: immediate fatal diagnostic
            MetaConfigInstance::deserialize(cfg)
                .into_diagnostic()
                .wrap_err("Root package had [{PACKAGE_VET_CONFIG}] but it was malformed")
        })
        .transpose()?;

    let cli_metacfg = cli.store_path.as_ref().map(|path| MetaConfigInstance {
        version: Some(1),
        store: Some(StoreInfo {
            path: Some(path.clone()),
        }),
    });

    if workspace_metacfg.is_some() && package_metacfg.is_some() {
        // ERRORS: immediate fatal diagnostic
        return Err(miette!("Both a workspace and a package defined [metadata.vet]! We don't know what that means, if you do, let us know!"));
    }

    let mut metacfgs = vec![default_config];
    if let Some(metacfg) = workspace_metacfg {
        metacfgs.push(metacfg);
    }
    if let Some(metacfg) = package_metacfg {
        metacfgs.push(metacfg);
    }
    if let Some(metacfg) = cli_metacfg {
        metacfgs.push(metacfg);
    }
    let metacfg = MetaConfig(metacfgs);

    info!("Final Metadata Config: ");
    info!("  - version: {}", metacfg.version());
    info!("  - store.path: {:#?}", metacfg.store_path());

    //////////////////////////////////////////////////////
    // Run the actual command
    //////////////////////////////////////////////////////

    let init = Store::is_init(&metacfg);
    if matches!(cli.command, Some(Commands::Init { .. })) {
        if init {
            // ERRORS: immediate fatal diagnostic
            return Err(miette!(
                "'cargo vet' already initialized (store found at {})",
                metacfg.store_path().display()
            ));
        }
    } else if !init {
        // ERRORS: immediate fatal diagnostic
        return Err(miette!(
            "You must run 'cargo vet init' (store not found at {})",
            metacfg.store_path().display()
        ));
    }

    let cfg = Config {
        metacfg,
        metadata,
        _rest: partial_cfg,
    };

    use RegenerateSubcommands::*;
    match &cfg.cli.command {
        None => cmd_check(&out, &cfg, &cfg.cli.check_args),
        Some(Check(sub_args)) => cmd_check(&out, &cfg, sub_args),
        Some(Init(sub_args)) => cmd_init(&out, &cfg, sub_args),
        Some(Certify(sub_args)) => cmd_certify(&out, &cfg, sub_args),
        Some(Import(sub_args)) => cmd_import(&out, &cfg, sub_args),
        Some(Trust(sub_args)) => cmd_trust(&out, &cfg, sub_args),
        Some(AddExemption(sub_args)) => cmd_add_exemption(&out, &cfg, sub_args),
        Some(RecordViolation(sub_args)) => cmd_record_violation(&out, &cfg, sub_args),
        Some(Suggest(sub_args)) => cmd_suggest(&out, &cfg, sub_args),
        Some(Fmt(sub_args)) => cmd_fmt(&out, &cfg, sub_args),
        Some(Prune(sub_args)) => cmd_prune(&out, &cfg, sub_args),
        Some(DumpGraph(sub_args)) => cmd_dump_graph(&out, &cfg, sub_args),
        Some(ExplainAudit(sub_args)) => cmd_explain_audit(&out, &cfg, sub_args),
        Some(Inspect(sub_args)) => cmd_inspect(&out, &cfg, sub_args),
        Some(Diff(sub_args)) => cmd_diff(&out, &cfg, sub_args),
        Some(Regenerate(Imports(sub_args))) => cmd_regenerate_imports(&out, &cfg, sub_args),
        Some(Regenerate(Exemptions(sub_args))) => cmd_regenerate_exemptions(&out, &cfg, sub_args),
        Some(Regenerate(AuditAsCratesIo(sub_args))) => {
            cmd_regenerate_audit_as(&out, &cfg, sub_args)
        }
        Some(Regenerate(Unpublished(sub_args))) => cmd_regenerate_unpublished(&out, &cfg, sub_args),
        Some(Renew(sub_args)) => cmd_renew(&out, &cfg, sub_args),
        Some(Aggregate(_)) | Some(HelpMarkdown(_)) | Some(Gc(_)) => unreachable!("handled earlier"),
    }
}

fn cmd_init(_out: &Arc<dyn Out>, cfg: &Config, _sub_args: &InitArgs) -> Result<(), miette::Report> {
    // Initialize vet
    trace!("initializing...");

    let network = Network::acquire(cfg);
    let mut store = Store::create(cfg)?;

    check_crate_policies(cfg, &store)?;
    tokio::runtime::Handle::current().block_on(fix_audit_as(cfg, network.as_ref(), &mut store))?;

    // Run the resolver to regenerate exemptions, this will fill in exemptions
    // such that the vet now passes.
    resolver::update_store(cfg, &mut store, |_| resolver::UpdateMode {
        search_mode: resolver::SearchMode::RegenerateExemptions,
        prune_exemptions: true,
        prune_non_importable_audits: true,
        prune_imports: true,
    });

    store.commit()?;

    Ok(())
}

fn cmd_inspect(
    out: &Arc<dyn Out>,
    cfg: &Config,
    sub_args: &InspectArgs,
) -> Result<(), miette::Report> {
    let version = &sub_args.version;
    let package = &*sub_args.package;

    let fetched = {
        let network = Network::acquire(cfg);
        let store = Store::acquire(cfg, network.as_ref(), false)?;
        let cache = Cache::acquire(cfg, network.as_ref())?;

        // Record this command for magic in `vet certify`
        cache.set_last_fetch(FetchCommand::Inspect {
            package: package.to_owned(),
            version: version.clone(),
        });

        // Determine the fetch mode to use. We'll need to do a local diff if the
        // selected version has a git revision.
        let mode = cache.select_fetch_mode(sub_args.mode, version.git_rev.is_some());

        if mode != FetchMode::Local {
            let url = match mode {
                FetchMode::Sourcegraph => {
                    format!("https://sourcegraph.com/crates/{package}@v{version}")
                }
                FetchMode::DiffRs => {
                    format!("https://diff.rs/browse/{package}/{version}/")
                }
                FetchMode::Local => unreachable!(),
            };
            tokio::runtime::Handle::current()
                .block_on(prompt_criteria_eulas(
                    out,
                    cfg,
                    network.as_ref(),
                    &store,
                    package,
                    None,
                    version,
                    Some(&url),
                ))
                .into_diagnostic()?;

            open::that(&url).into_diagnostic().wrap_err_with(|| {
                format!("Couldn't open {url} in your browser, try --mode=local?")
            })?;

            writeln!(out, "\nUse |cargo vet certify| to record your audit.");
            return Ok(());
        }

        tokio::runtime::Handle::current().block_on(async {
            let (pkg, eulas) = tokio::join!(
                async {
                    // If we're fetching a git revision for inspection, don't
                    // use fetch_package, as we want to point the user at the
                    // actual cargo checkout, rather than our repack, which may
                    // be incomplete, and will be clobbered by GC.
                    if let Some(git_rev) = &version.git_rev {
                        storage::locate_local_checkout(&cfg.metadata, package, version).ok_or_else(
                            || FetchError::UnknownGitRevision {
                                package: package.to_owned(),
                                git_rev: git_rev.to_owned(),
                            },
                        )
                    } else {
                        cache
                            .fetch_package(&cfg.metadata, network.as_ref(), package, version)
                            .await
                    }
                },
                prompt_criteria_eulas(
                    out,
                    cfg,
                    network.as_ref(),
                    &store,
                    package,
                    None,
                    version,
                    None,
                ),
            );
            eulas.into_diagnostic()?;
            pkg.into_diagnostic()
        })?
    };

    #[cfg(target_family = "unix")]
    if let Some(shell) = std::env::var_os("SHELL") {
        // Loosely borrowed from cargo crev.
        writeln!(out, "Opening nested shell in: {fetched:#?}");
        writeln!(out, "Use `exit` or Ctrl-D to finish.",);
        let status = std::process::Command::new(shell)
            .current_dir(fetched.clone())
            .env("PWD", fetched)
            .status()
            .map_err(CommandError::CommandFailed)
            .into_diagnostic()?;

        writeln!(out, "\nUse |cargo vet certify| to record your audit.");

        if let Some(code) = status.code() {
            panic_any(ExitPanic(code));
        }
        return Ok(());
    }

    writeln!(out, "  fetched to {fetched:#?}");
    writeln!(out, "\nUse |cargo vet certify| to record your audit.");
    Ok(())
}

fn cmd_certify(
    out: &Arc<dyn Out>,
    cfg: &Config,
    sub_args: &CertifyArgs,
) -> Result<(), miette::Report> {
    // Certify that you have reviewed a crate's source for some version / delta
    let network = Network::acquire(cfg);
    let mut store = Store::acquire(cfg, network.as_ref(), false)?;

    // Grab the last fetch and immediately drop the cache
    let last_fetch = Cache::acquire(cfg, network.as_ref())?.get_last_fetch();

    do_cmd_certify(out, cfg, sub_args, &mut store, network.as_ref(), last_fetch)?;

    store.commit()?;
    Ok(())
}

fn do_cmd_certify(
    out: &Arc<dyn Out>,
    cfg: &Config,
    sub_args: &CertifyArgs,
    store: &mut Store,
    network: Option<&Network>,
    last_fetch: Option<FetchCommand>,
) -> Result<(), CertifyError> {
    // Before setting up magic, we need to agree on a package
    let package = if let Some(package) = &sub_args.package {
        package.clone()
    } else if let Some(last_fetch) = &last_fetch {
        // If we just fetched a package, assume we want to certify it
        last_fetch.package().to_owned()
    } else {
        return Err(CertifyError::CouldntGuessPackage);
    };

    // FIXME: can/should we check if the version makes sense..?
    if !sub_args.force
        && !foreign_packages(&cfg.metadata, &store.config).any(|pkg| *pkg.name == *package)
    {
        return Err(CertifyError::NotAPackage(package));
    }

    #[derive(Debug)]
    enum CertifyKind {
        Delta {
            from: VetVersion,
            to: VetVersion,
        },
        Full {
            version: VetVersion,
        },
        Wildcard {
            source: CratesPublisherSource,
            start: chrono::NaiveDate,
            end: chrono::NaiveDate,
            set_renew_false: bool,
        },
    }

    let kind = if let Some(identifier) = &sub_args.wildcard {
        // Fetch publisher information for relevant versions of `package`.
        let publishers = store.ensure_publisher_versions(cfg, network, &package)?;
        let published_versions = publishers
            .iter()
            .filter(|publisher| publisher.source.as_identifier() == identifier);

        let earliest = published_versions.min_by_key(|p| p.when).ok_or_else(|| {
            CertifyError::NotAPublisher(identifier.to_owned(), package.to_owned())
        })?;

        // Get the from and to dates, defaulting to a from date of the earliest
        // published package by the user, and a to date of 12 months from today.
        let start = sub_args.start_date.unwrap_or(earliest.when);

        let max_end = cfg.today() + chrono::Months::new(12);
        let end = sub_args.end_date.unwrap_or(max_end);
        let set_renew_false = sub_args.end_date.is_some();
        if end > max_end {
            return Err(CertifyError::BadWildcardEndDate(end));
        }

        CertifyKind::Wildcard {
            source: earliest.source.clone(),
            start,
            end,
            set_renew_false,
        }
    } else if let Some(v1) = &sub_args.version1 {
        // If explicit versions were provided, use those
        if let Some(v2) = &sub_args.version2 {
            // This is a delta audit
            CertifyKind::Delta {
                from: v1.clone(),
                to: v2.clone(),
            }
        } else {
            // This is a full audit
            CertifyKind::Full {
                version: v1.clone(),
            }
        }
    } else if let Some(fetch) = last_fetch.filter(|f| f.package() == package) {
        // Otherwise, is we just fetched this package, use the version(s) we fetched
        match fetch {
            FetchCommand::Inspect { version, .. } => CertifyKind::Full { version },
            FetchCommand::Diff {
                version1, version2, ..
            } => CertifyKind::Delta {
                from: version1,
                to: version2,
            },
        }
    } else {
        return Err(CertifyError::CouldntGuessVersion(package));
    };

    let (username, who) = if sub_args.who.is_empty() {
        let user_info = get_user_info()?;
        let who = format!("{} <{}>", user_info.username, user_info.email);
        (user_info.username, vec![Spanned::from(who)])
    } else {
        (
            sub_args.who.join(", "),
            sub_args
                .who
                .iter()
                .map(|w| Spanned::from(w.clone()))
                .collect(),
        )
    };

    let (criteria_guess, prompt) = if sub_args.criteria.is_empty() {
        // If we don't have explicit cli criteria, guess the criteria
        //
        // * Check what would cause `cargo vet` to encounter fewer errors
        // * Otherwise check what would cause `cargo vet suggest` to suggest fewer audits
        // * Otherwise guess nothing
        //
        // Regardless of the guess, prompt the user to confirm (just needs to mash enter)
        match &kind {
            CertifyKind::Full { version } => (
                guess_audit_criteria(cfg, store, &package, None, version),
                Some(format!(
                    "choose criteria to certify for {package}:{version}"
                )),
            ),
            CertifyKind::Delta { from, to } => (
                guess_audit_criteria(cfg, store, &package, Some(from), to),
                Some(format!(
                    "choose criteria to certify for {package}:{from} -> {to}"
                )),
            ),
            CertifyKind::Wildcard { .. } => {
                // FIXME: Consider predicting the criteria better for wildcard
                // audits in the future.
                (
                    vec![format::SAFE_TO_DEPLOY.to_owned()],
                    Some(format!("choose criteria to certify for {package}:*")),
                )
            }
        }
    } else {
        // If we do have explcit criteria, don't prompt, but still pass through
        // prompt_pick_criteria to simplify and validate.
        (sub_args.criteria.clone(), None)
    };
    let criteria_names =
        criteria_picker(out, &store.audits.criteria, criteria_guess, prompt.as_ref())?;

    let statement = match &kind {
        CertifyKind::Full { version } => {
            format!(
                    "I, {username}, certify that I have audited version {version} of {package} in accordance with the above criteria.",
                )
        }
        CertifyKind::Delta { from, to } => {
            format!(
                    "I, {username}, certify that I have audited the changes from version {from} to {to} of {package} in accordance with the above criteria.",
                )
        }
        CertifyKind::Wildcard {
            source, start, end, ..
        } => {
            let identifier = source.as_identifier();
            format!(
                    "I, {username}, certify that any version of {package} published by '{identifier}' between {start} and {end} will satisfy the above criteria.",
                )
        }
    };

    let mut notes = sub_args.notes.clone();
    if !sub_args.accept_all {
        // Get all the EULAs at once
        let eulas = tokio::runtime::Handle::current().block_on(join_all(
            criteria_names.iter().map(|criteria| async {
                (
                    &criteria[..],
                    eula_for_criteria(network, &store.audits.criteria, criteria).await,
                )
            }),
        ));

        let mut editor = out.editor("VET_CERTIFY")?;
        if let Some(notes) = &notes {
            editor.select_comment_char(notes);
        }

        editor.add_comments(
            "Please read the following criteria and then follow the instructions below:",
        )?;
        editor.add_text("")?;

        for (criteria, eula) in &eulas {
            editor.add_comments(&format!("=== BEGIN CRITERIA {criteria:?} ==="))?;
            editor.add_comments("")?;
            editor.add_comments(eula)?;
            editor.add_comments("")?;
            editor.add_comments("=== END CRITERIA ===")?;
            editor.add_comments("")?;
        }
        editor.add_comments("Uncomment the following statement:")?;
        editor.add_text("")?;
        editor.add_comments(&statement)?;
        editor.add_text("")?;
        editor.add_comments("Add any notes about your audit below this line:")?;
        editor.add_text("")?;
        if let Some(notes) = &notes {
            editor.add_text(notes)?;
        }

        let editor_result = editor.edit()?;

        // Check to make sure that the statement was uncommented as the first
        // line in the parsed file, and remove blank lines between the statement
        // and notes.
        let new_notes = match editor_result.trim_start().strip_prefix(&statement) {
            Some(notes) => notes.trim_start_matches('\n'),
            None => {
                // FIXME: Might be nice to try to save any notes the user typed
                // in and re-try the prompt if the user asks for it, in case
                // they wrote some nice notes, but forgot to uncomment the
                // statement.
                return Err(CertifyError::CouldntFindCertifyStatement);
            }
        };

        // Strip trailing newline if notes would otherwise contain no newlines.
        let new_notes = new_notes
            .strip_suffix('\n')
            .filter(|s| !s.contains('\n'))
            .unwrap_or(new_notes);

        notes = if new_notes.is_empty() {
            None
        } else {
            Some(new_notes.to_owned())
        };
    }

    let criteria = criteria_names.into_iter().map(|s| s.into()).collect();
    match kind {
        CertifyKind::Full { version } => {
            let kind = AuditKind::Full { version };
            let importable = kind.default_importable();
            store
                .audits
                .audits
                .entry(package.clone())
                .or_default()
                .push(AuditEntry {
                    kind,
                    criteria,
                    who,
                    importable,
                    notes,
                    aggregated_from: vec![],
                    is_fresh_import: false,
                });
        }
        CertifyKind::Delta { from, to } => {
            let from_is_git_version = from.git_rev.is_some();
            let kind = AuditKind::Delta { from, to };
            let importable = kind.default_importable();

            let mut entry = AuditEntry {
                kind,
                criteria,
                who,
                importable,
                notes,
                aggregated_from: vec![],
                is_fresh_import: false,
            };

            // Collapse a delta audit with a git `from` version with a prior audit that is
            // non-importable and has identical and satisfied criteria.
            //
            // We merge an adjacent audit for a prior version with the new audit (updating the new
            // audit). The later `update_store` call will remove the now-unused prior audit.
            if from_is_git_version && !sub_args.no_collapse {
                // A closure which returns whether the given audit entry satisfies the criteria
                // being certified.
                let is_rooted_for_criteria = {
                    let mapper = CriteriaMapper::new(&store.audits.criteria);
                    let criteria = mapper.criteria_from_list(&entry.criteria);
                    // If the audit graph fails to load, we always return `false` and thus don't
                    // make any changes.
                    let audit_graph = match resolver::AuditGraph::build(
                        store, &mapper, &package, None,
                    ) {
                        Ok(graph) => Some(graph),
                        Err(_) => {
                            warn!(
                                "failed to build audit graph to determine audit collapse validity, so not collapsing any audits"
                            );
                            None
                        }
                    };

                    move |audit: &AuditEntry| {
                        let Some(audit_graph) = &audit_graph else {
                            return false;
                        };
                        let version = match &audit.kind {
                            AuditKind::Delta { from, .. } => from,
                            AuditKind::Full { .. } => return true,
                            AuditKind::Violation { .. } => return false,
                        };

                        // NOTE we use `criteria` of the certification rather than the target audit
                        // to check root accessibility, which is okay since later in
                        // `try_collapse_with_prior` we verify that the criteria of the audit is
                        // identical to that of the certification.
                        mapper.minimal_indices(&criteria).all(|idx| {
                            audit_graph
                                .search(idx, version, resolver::SearchMode::PreferExemptions)
                                .is_ok()
                        })
                    }
                };
                for audit in store
                    .audits
                    .audits
                    .get(&package)
                    .into_iter()
                    .flatten()
                    .filter(|a| !a.importable && is_rooted_for_criteria(a))
                {
                    if let Some(new_entry) = entry.try_collapse_with_prior(audit) {
                        entry = new_entry;
                        break;
                    }
                }
            }

            store
                .audits
                .audits
                .entry(package.clone())
                .or_default()
                .push(entry);
        }
        CertifyKind::Wildcard {
            source,
            start,
            end,
            set_renew_false,
            ..
        } => {
            store
                .audits
                .wildcard_audits
                .entry(package.clone())
                .or_default()
                .push(WildcardEntry {
                    who,
                    criteria,
                    source: source.as_wildcard_source(),
                    start: start.into(),
                    end: end.into(),
                    renew: set_renew_false.then_some(false),
                    notes,
                    aggregated_from: vec![],
                    is_fresh_import: false,
                });
        }
    };

    store
        .validate(cfg.today(), false)
        .expect("the new audit entry made the store invalid?");

    // Minimize exemptions after adding the new audit. This will be used to potentially update
    // imports, and remove now-unnecessary exemptions and audits for the target package. We only
    // prefer fresh imports and prune exemptions for the package we certified, to avoid unrelated
    // changes.
    resolver::update_store(cfg, store, |name| resolver::UpdateMode {
        search_mode: if name == &package[..] {
            resolver::SearchMode::PreferFreshImports
        } else {
            resolver::SearchMode::PreferExemptions
        },
        prune_exemptions: name == &package[..],
        prune_non_importable_audits: name == &package[..],
        prune_imports: false,
    });

    Ok(())
}

fn criteria_picker(
    out: &Arc<dyn Out>,
    store_criteria: &SortedMap<CriteriaName, CriteriaEntry>,
    criteria_guess: Vec<CriteriaName>,
    prompt: Option<&impl AsRef<str>>,
) -> Result<Vec<CriteriaName>, CertifyError> {
    let criteria_mapper = CriteriaMapper::new(store_criteria);

    let mut chosen_criteria = criteria_guess;
    if let Some(prompt) = prompt {
        // Prompt for criteria
        loop {
            out.clear_screen()?;
            writeln!(out, "{}", prompt.as_ref());
            for (criteria_idx, criteria_name) in criteria_mapper.all_criteria_names().enumerate() {
                if chosen_criteria.iter().any(|s| s == criteria_name) {
                    writeln!(
                        out,
                        "  {}. {}",
                        criteria_idx + 1,
                        out.style().green().bold().apply_to(criteria_name)
                    );
                } else {
                    writeln!(
                        out,
                        "  {}. {}",
                        criteria_idx + 1,
                        out.style().bold().dim().apply_to(criteria_name)
                    );
                }
            }

            writeln!(out);
            writeln!(out, "current selection: {:?}", chosen_criteria);
            writeln!(out, "(press ENTER to accept the current criteria)");
            let input = out.read_line_with_prompt("> ")?;
            let input = input.trim();
            if input.is_empty() {
                if chosen_criteria.is_empty() {
                    return Err(CertifyError::NoCriteriaChosen);
                }
                // User done selecting criteria
                break;
            }

            // FIXME: these errors get cleared away right away
            let answer = if let Ok(val) = input.parse::<usize>() {
                val
            } else {
                // ERRORS: immediate error print to output for feedback, non-fatal
                writeln!(out, "error: not a valid integer");
                continue;
            };
            if answer == 0 || answer > criteria_mapper.len() {
                // ERRORS: immediate error print to output for feedback, non-fatal
                writeln!(out, "error: not a valid criteria");
                continue;
            }

            let selection = criteria_mapper.criteria_name(answer - 1).to_owned();
            if chosen_criteria.contains(&selection) {
                chosen_criteria.retain(|x| x != &selection);
            } else {
                chosen_criteria.push(selection);
            }
        }
    }

    // Round-trip this through the criteria_mapper to clean up `implies` relationships
    let criteria_set = criteria_mapper.criteria_from_list(&chosen_criteria);
    Ok(criteria_mapper
        .criteria_names(&criteria_set)
        .map(|s| s.to_owned())
        .collect::<Vec<_>>())
}

/// Attempt to guess which criteria are being certified for a given package and
/// audit kind.
///
/// The logic which this method uses to guess the criteria to use is as follows:
///
/// * Check what would cause `cargo vet` to encounter fewer errors
/// * Otherwise check what would cause `cargo vet suggest` to suggest fewer audits
/// * Otherwise guess nothing
fn guess_audit_criteria(
    cfg: &Config,
    store: &Store,
    package: PackageStr<'_>,
    from: Option<&VetVersion>,
    to: &VetVersion,
) -> Vec<String> {
    // Attempt to resolve a normal `cargo vet`, and try to find criteria which
    // would heal some errors in that result if it fails.
    let criteria = resolver::resolve(&cfg.metadata, cfg.cli.filter_graph.as_ref(), store)
        .compute_suggested_criteria(package, from, to);
    if !criteria.is_empty() {
        return criteria;
    }

    // If a normal `cargo vet` failed to turn up any criteria, try a more
    // aggressive `cargo vet suggest`.
    //
    // This is as much as we can do, so just return the result whether or not we
    // find anything.
    resolver::resolve(
        &cfg.metadata,
        cfg.cli.filter_graph.as_ref(),
        &store.clone_for_suggest(true),
    )
    .compute_suggested_criteria(package, from, to)
}

/// Prompt the user to read the EULAs for the expected criteria which they will
/// be certifying for with this diff or inspect command.
///
/// This method is async so it can be performed concurrently with waiting for
/// the downloads to complete.
#[allow(clippy::too_many_arguments)]
async fn prompt_criteria_eulas(
    out: &Arc<dyn Out>,
    cfg: &Config,
    network: Option<&Network>,
    store: &Store,
    package: PackageStr<'_>,
    from: Option<&VetVersion>,
    to: &VetVersion,
    url: Option<&str>,
) -> Result<(), io::Error> {
    let description = if let Some(from) = from {
        format!("You are about to diff versions {from} and {to} of '{package}'")
    } else {
        format!("You are about to inspect version {to} of '{package}'")
    };

    // Guess which criteria the user is going to be auditing the package for.
    let criteria_names = guess_audit_criteria(cfg, store, package, from, to);

    // FIXME: These `writeln` calls can do blocking I/O, but they hopefully
    // shouldn't block long enough for it interfere with downloading packages in
    // the background. We do the `read_line_with_prompt` call async.
    if criteria_names.is_empty() {
        writeln!(out, "{}", out.style().bold().apply_to(description));
        warn!("unable to determine likely criteria, this may not be a relevant audit for this project.");
    } else {
        let eulas = join_all(criteria_names.iter().map(|criteria| async {
            (
                &criteria[..],
                eula_for_criteria(network, &store.audits.criteria, criteria).await,
            )
        }))
        .await;

        for (idx, (criteria, eula)) in eulas.into_iter().enumerate() {
            let prompt = if idx == 0 {
                format!("{description}, likely to certify it for {criteria:?}, which means:")
            } else {
                format!("... and for {criteria:?}, which means:")
            };
            writeln!(
                out,
                "{}\n\n  {}",
                out.style().bold().apply_to(prompt),
                eula.replace('\n', "\n  "),
            );
        }

        writeln!(
            out,
            "{}",
            out.style().bold().apply_to(
                "Please read the above criteria and consider them when performing the audit."
            )
        );
    }

    writeln!(
        out,
        "{}",
        out.style().bold().apply_to(
            "Other software projects may rely on this audit. Ask for help if you're not sure.\n"
        )
    );

    let final_prompt = if let Some(url) = url {
        writeln!(
            out,
            "You can inspect the {} here: {}\n",
            if from.is_some() { "diff" } else { "crate" },
            url,
        );
        "(press ENTER to open in your browser, or re-run with --mode=local)"
    } else {
        "(press ENTER to inspect locally)"
    };

    let out_ = out.clone();
    tokio::task::spawn_blocking(move || out_.read_line_with_prompt(final_prompt)).await??;
    Ok(())
}

fn cmd_import(
    _out: &Arc<dyn Out>,
    cfg: &Config,
    sub_args: &ImportArgs,
) -> Result<(), miette::Report> {
    let Some(network) = Network::acquire(cfg) else {
        return Err(miette!("`cargo vet import` cannot be run while frozen"));
    };

    // Determine the URL for the import, potentially fetching the registry to
    // find it.
    let registry_file;
    let import_urls = if sub_args.url.is_empty() {
        registry_file = tokio::runtime::Handle::current().block_on(fetch_registry(&network))?;
        registry_file
            .registry
            .get(&sub_args.name)
            .ok_or_else(|| miette!("no peer named {} found in the registry", &sub_args.name))
            .map(|entry| entry.url.clone())?
    } else {
        sub_args.url.clone()
    };

    let mut store = Store::acquire_offline(cfg)?;

    // Insert a new entry for the new import, or update an existing entry to use
    // the newly specified URLs.
    store
        .config
        .imports
        .entry(sub_args.name.clone())
        .or_default()
        .url = import_urls;

    // After adding the new entry, go online, this will fetch the new import.
    let cache = Cache::acquire(cfg, Some(&network))?;
    tokio::runtime::Handle::current().block_on(store.go_online(cfg, &network, &cache, false))?;

    // Update the store state, pruning unnecessary exemptions, audits, and imports.
    resolver::update_store(cfg, &mut store, |_| resolver::UpdateMode {
        search_mode: resolver::SearchMode::PreferFreshImports,
        prune_exemptions: true,
        prune_non_importable_audits: true,
        prune_imports: true,
    });

    store.commit()?;

    Ok(())
}

fn cmd_trust(out: &Arc<dyn Out>, cfg: &Config, sub_args: &TrustArgs) -> Result<(), miette::Report> {
    // Certify that you have reviewed a crate's source for some version / delta
    let network = Network::acquire(cfg);
    let mut store = Store::acquire(cfg, network.as_ref(), false)?;

    do_cmd_trust(out, cfg, sub_args, &mut store, network.as_ref())?;

    store.commit()?;

    Ok(())
}

fn do_cmd_trust(
    out: &Arc<dyn Out>,
    cfg: &Config,
    sub_args: &TrustArgs,
    store: &mut Store,
    network: Option<&Network>,
) -> Result<(), miette::Report> {
    if let Some(package) = &sub_args.package {
        // Fetch publisher information for relevant versions of `package`.
        let publishers = store.ensure_publisher_versions(cfg, network, package)?;

        let publisher_identifier = if let Some(login) = &sub_args.publisher_identifier {
            login.clone()
        } else if let Some(first) = publishers.first() {
            if publishers
                .iter()
                .all(|publisher| publisher.source == first.source)
            {
                first.source.as_identifier().to_owned()
            } else {
                return Err(miette!(
                    "The package '{}' has multiple known publishers, \
                    please explicitly specify which publisher to trust",
                    package
                ));
            }
        } else {
            return Err(miette!(
                "The package '{}' has no known publishers, so cannot be trusted",
                package
            ));
        };

        apply_cmd_trust(
            out,
            cfg,
            store,
            network,
            package,
            &publisher_identifier,
            sub_args.start_date,
            sub_args.end_date,
            &sub_args.criteria,
            sub_args.notes.as_ref(),
        )
    } else if let Some(publisher_identifier) = &sub_args.all {
        // Run the resolver against the store in "suggest" mode to discover the
        // set of packages which either fail to audit or need exemptions.
        let suggest_store = store.clone_for_suggest(true);
        let report =
            resolver::resolve(&cfg.metadata, cfg.cli.filter_graph.as_ref(), &suggest_store);
        let resolver::Conclusion::FailForVet(fail) = &report.conclusion else {
            return Err(miette!(
                "No failing or exempted crates, trust --all will do nothing"
            ));
        };

        // Enumerate the failed packages to collect the set of packages which
        // will be trusted.
        let mut failed_criteria = report.criteria_mapper.no_criteria();
        let mut trust = Vec::new();
        let mut skipped = Vec::new();
        for (failure_idx, audit_failure) in &fail.failures {
            let package = &report.graph.nodes[*failure_idx];

            // Ensure the store has publisher information for this package. This
            // is a no-op if called multiple times for the same package.
            let publishers = store.ensure_publisher_versions(cfg, network, package.name)?;
            let by_user = publishers
                .iter()
                .filter(|p| p.source.as_identifier() == publisher_identifier)
                .count();
            if by_user == 0 {
                continue; // never published by this user
            }

            // Record if we're skipping this package due to multiple publishers.
            if by_user != publishers.len() && !sub_args.allow_multiple_publishers {
                skipped.push(package.name);
            } else {
                trust.push(package.name);
                failed_criteria.unioned_with(&audit_failure.criteria_failures);
            }
        }
        trust.sort();
        trust.dedup();

        // Delay warning about skipped entries until after `criteria_picker`, as
        // that may clear the terminal.
        let maybe_warn_skipped = || {
            if !skipped.is_empty() {
                skipped.sort();
                skipped.dedup();
                warn!(
                    "Skipped {} due to multiple publishers",
                    string_format::FormatShortList::new(skipped)
                );
                warn!("  Run with --allow-multiple-publishers to also trust these packages");
            }
        };

        if trust.is_empty() {
            maybe_warn_skipped();
            return Err(miette!(
                "No failing or exempted packages published by {publisher_identifier}"
            ));
        }

        let criteria_names = criteria_picker(
            out,
            &store.audits.criteria,
            if sub_args.criteria.is_empty() {
                report
                    .criteria_mapper
                    .criteria_names(&failed_criteria)
                    .map(|s| s.to_owned())
                    .collect()
            } else {
                sub_args.criteria.clone()
            },
            if sub_args.criteria.is_empty() {
                Some(format!(
                    "choose trusted criteria for packages published by {publisher_identifier} ({})",
                    string_format::FormatShortList::new(trust.clone())
                ))
            } else {
                None
            }
            .as_ref(),
        )?;

        maybe_warn_skipped();

        for package in &trust {
            apply_cmd_trust(
                out,
                cfg,
                store,
                network,
                package,
                publisher_identifier,
                sub_args.start_date,
                sub_args.end_date,
                &criteria_names,
                sub_args.notes.as_ref(),
            )?;
        }

        Ok(())
    } else {
        Err(miette!("Please specify either a package to trust or --all"))
    }
}

#[allow(clippy::too_many_arguments)]
fn apply_cmd_trust(
    out: &Arc<dyn Out>,
    cfg: &Config,
    store: &mut Store,
    network: Option<&Network>,
    package: &str,
    publisher_identifier: &str,
    start_date: Option<chrono::NaiveDate>,
    end_date: Option<chrono::NaiveDate>,
    criteria: &[CriteriaName],
    notes: Option<&String>,
) -> Result<(), miette::Report> {
    // Fetch publisher information for relevant versions of `package`.
    let publishers = store.ensure_publisher_versions(cfg, network, package)?;

    let published_versions = publishers
        .iter()
        .filter(|publisher| publisher.source.as_identifier() == publisher_identifier);

    let earliest = published_versions.min_by_key(|p| p.when).ok_or_else(|| {
        CertifyError::NotAPublisher(publisher_identifier.to_owned(), package.to_owned())
    })?;
    let source = earliest.source.as_wildcard_source();

    // Get the from and to dates, defaulting to a from date of the earliest
    // published package by the user, and a to date of 12 months from today.
    let start = start_date.unwrap_or(earliest.when);

    let end = end_date.unwrap_or(cfg.today() + chrono::Months::new(12));

    let criteria_names = criteria_picker(
        out,
        &store.audits.criteria,
        if criteria.is_empty() {
            vec![format::SAFE_TO_DEPLOY.to_owned()]
        } else {
            criteria.to_owned()
        },
        if criteria.is_empty() {
            Some(format!(
                "choose trusted criteria for {package}:* published by {publisher_identifier}"
            ))
        } else {
            None
        }
        .as_ref(),
    )?;
    let criteria = criteria_names.into_iter().map(Spanned::from).collect();

    // Check if we have an existing trust entry which could be extended to
    // handle a wider date range, and update that instead if possible.
    let trust_entries = store.audits.trusted.entry(package.to_owned()).or_default();
    if let Some(trust_entry) = trust_entries.iter_mut().find(|trust_entry| {
        trust_entry.criteria == criteria
            && trust_entry.source == source
            && start <= *trust_entry.start
            && *trust_entry.end <= end
            && notes.is_none()
    }) {
        trust_entry.start = start.into();
        trust_entry.end = end.into();
    } else {
        trust_entries.push(TrustEntry {
            criteria,
            source,
            start: start.into(),
            end: end.into(),
            notes: notes.cloned(),
            aggregated_from: vec![],
        });
    }

    store
        .validate(cfg.today(), false)
        .expect("the new trusted entry made the store invalid?");

    // Minimize exemptions and audits after adding the new trust entry. This will be used to
    // potentially update imports, and remove now-unnecessary exemptions for the target package. We
    // only prefer fresh imports and prune exemptions for the package we trusted, to avoid
    // unrelated changes.
    resolver::update_store(cfg, store, |name| resolver::UpdateMode {
        search_mode: if name == package {
            resolver::SearchMode::PreferFreshImports
        } else {
            resolver::SearchMode::PreferExemptions
        },
        prune_exemptions: name == package,
        prune_non_importable_audits: name == package,
        prune_imports: false,
    });
    Ok(())
}

fn cmd_record_violation(
    out: &Arc<dyn Out>,
    cfg: &Config,
    sub_args: &RecordViolationArgs,
) -> Result<(), miette::Report> {
    // Mark a package as a violation
    let mut store = Store::acquire_offline(cfg)?;

    let kind = AuditKind::Violation {
        violation: sub_args.versions.clone(),
    };

    let (_username, who) = if sub_args.who.is_empty() {
        let user_info = get_user_info()?;
        let who = format!("{} <{}>", user_info.username, user_info.email);
        (user_info.username, vec![Spanned::from(who)])
    } else {
        (
            sub_args.who.join(", "),
            sub_args
                .who
                .iter()
                .map(|w| Spanned::from(w.clone()))
                .collect(),
        )
    };

    let notes = sub_args.notes.clone();

    let criteria = if sub_args.criteria.is_empty() {
        // TODO: provide an interactive prompt for this
        vec![store.config.default_criteria.clone().into()]
    } else {
        sub_args
            .criteria
            .iter()
            .map(|s| s.to_owned().into())
            .collect()
    };

    // FIXME: can/should we check if the version makes sense..?
    if !sub_args.force
        && !foreign_packages(&cfg.metadata, &store.config).any(|pkg| *pkg.name == sub_args.package)
    {
        // ERRORS: immediate fatal diagnostic? should we allow you to forbid random packages?
        // You're definitely *allowed* to have unused audits, otherwise you'd be constantly deleting
        // useful audits whenever you update your dependencies! But this might be a useful guard
        // against typosquatting or other weird issues?
        return Err(miette!(
            "'{}' isn't one of your foreign packages",
            sub_args.package
        ));
    }

    // Ok! Ready to commit the audit!
    let new_entry = AuditEntry {
        kind,
        criteria,
        who,
        importable: true,
        notes,
        aggregated_from: vec![],
        is_fresh_import: false,
    };

    store
        .audits
        .audits
        .entry(sub_args.package.clone())
        .or_default()
        .push(new_entry);

    store.commit()?;

    writeln!(out, "If you've identified a security vulnerability in {} please report it at https://github.com/rustsec/advisory-db#reporting-vulnerabilities", sub_args.package);

    Ok(())
}

fn cmd_add_exemption(
    _out: &Arc<dyn Out>,
    cfg: &Config,
    sub_args: &AddExemptionArgs,
) -> Result<(), miette::Report> {
    // Add an exemption entry
    let mut store = Store::acquire_offline(cfg)?;

    let notes = sub_args.notes.clone();

    let criteria = if sub_args.criteria.is_empty() {
        // TODO: provide an interactive prompt for this
        vec![store.config.default_criteria.clone().into()]
    } else {
        sub_args
            .criteria
            .iter()
            .map(|s| s.to_owned().into())
            .collect()
    };

    let suggest = !sub_args.no_suggest;

    // FIXME: can/should we check if the version makes sense..?
    if !sub_args.force
        && !foreign_packages(&cfg.metadata, &store.config).any(|pkg| *pkg.name == sub_args.package)
    {
        // ERRORS: immediate fatal diagnostic? should we allow you to certify random packages?
        // You're definitely *allowed* to have unused audits, otherwise you'd be constantly deleting
        // useful audits whenever you update your dependencies! But this might be a useful guard
        // against typosquatting or other weird issues?
        return Err(miette!(
            "'{}' isn't one of your foreign packages",
            sub_args.package
        ));
    }

    // Ok! Ready to commit the audit!
    let new_entry = ExemptedDependency {
        criteria,
        notes,
        version: sub_args.version.clone(),
        suggest,
    };

    store
        .config
        .exemptions
        .entry(sub_args.package.clone())
        .or_default()
        .push(new_entry);

    store.commit()?;

    Ok(())
}

fn cmd_suggest(
    out: &Arc<dyn Out>,
    cfg: &Config,
    _sub_args: &SuggestArgs,
) -> Result<(), miette::Report> {
    // Run the checker to validate that the current set of deps is covered by the current cargo vet store
    trace!("suggesting...");
    let network = Network::acquire(cfg);
    let suggest_store = Store::acquire(cfg, network.as_ref(), false)?.clone_for_suggest(true);

    // DO THE THING!!!!
    let report = resolver::resolve(&cfg.metadata, cfg.cli.filter_graph.as_ref(), &suggest_store);
    let suggest = report.compute_suggest(cfg, &suggest_store, network.as_ref())?;
    match cfg.cli.output_format {
        OutputFormat::Human => report
            .print_suggest_human(out, cfg, suggest.as_ref())
            .into_diagnostic()?,
        OutputFormat::Json => report.print_json(out, suggest.as_ref())?,
    }

    Ok(())
}

fn cmd_regenerate_imports(
    out: &Arc<dyn Out>,
    cfg: &Config,
    _sub_args: &RegenerateImportsArgs,
) -> Result<(), miette::Report> {
    trace!("regenerating imports...");

    if cfg.cli.locked {
        // ERRORS: just a warning that you're holding it wrong, unclear if immediate or buffered,
        // or if this should be a hard error, or if we should ignore the --locked flag and
        // just do it anyway
        writeln!(
            out,
            "warning: ran `regenerate imports` with --locked, this won't do anything!"
        );
        return Ok(());
    }

    let network = Network::acquire(cfg);
    let mut store = Store::acquire(cfg, network.as_ref(), true)?;

    // Update the store state, pruning unnecessary exemptions, audits, and imports.
    resolver::update_store(cfg, &mut store, |_| resolver::UpdateMode {
        search_mode: resolver::SearchMode::PreferFreshImports,
        prune_exemptions: true,
        prune_non_importable_audits: true,
        prune_imports: true,
    });

    store.commit()?;
    Ok(())
}

fn cmd_regenerate_audit_as(
    _out: &Arc<dyn Out>,
    cfg: &Config,
    _sub_args: &RegenerateAuditAsCratesIoArgs,
) -> Result<(), miette::Report> {
    trace!("regenerating audit-as-crates-io...");
    let network = Network::acquire(cfg);
    let mut store = Store::acquire_offline(cfg)?;

    tokio::runtime::Handle::current().block_on(fix_audit_as(cfg, network.as_ref(), &mut store))?;

    // We were successful, commit the store
    store.commit()?;

    Ok(())
}

fn cmd_regenerate_unpublished(
    out: &Arc<dyn Out>,
    cfg: &Config,
    _sub_args: &RegenerateUnpublishedArgs,
) -> Result<(), miette::Report> {
    trace!("regenerating unpublished entries...");

    if cfg.cli.locked {
        // ERRORS: just a warning that you're holding it wrong, unclear if immediate or buffered,
        // or if this should be a hard error, or if we should ignore the --locked flag and
        // just do it anyway
        writeln!(
            out,
            "warning: ran `regenerate unpublished` with --locked, this won't do anything!"
        );
        return Ok(());
    }

    let network = Network::acquire(cfg);
    let mut store = Store::acquire(cfg, network.as_ref(), false)?;

    // Strip all non-fresh entries from the unpublished table, marking the
    // previously fresh entries as non-fresh.
    if let Some(live_imports) = &mut store.live_imports {
        for unpublished in live_imports.unpublished.values_mut() {
            unpublished.retain_mut(|u| std::mem::replace(&mut u.is_fresh_import, false));
        }
    }

    // Run a minimal store update to import new entries which would now be
    // required for `check` to pass. Note that this won't ensure `check`
    // actually passes after the change.
    resolver::update_store(cfg, &mut store, |_| resolver::UpdateMode {
        search_mode: resolver::SearchMode::PreferExemptions,
        prune_exemptions: false,
        prune_non_importable_audits: false,
        prune_imports: false,
    });

    store.commit()?;
    Ok(())
}

fn cmd_renew(out: &Arc<dyn Out>, cfg: &Config, sub_args: &RenewArgs) -> Result<(), miette::Report> {
    trace!("renewing wildcard audits");
    let network = Network::acquire(cfg);
    let mut store = Store::acquire(cfg, network.as_ref(), false)?;
    do_cmd_renew(out, cfg, &mut store, sub_args);
    store.commit()?;
    Ok(())
}

fn do_cmd_renew(out: &Arc<dyn Out>, cfg: &Config, store: &mut Store, sub_args: &RenewArgs) {
    assert!(sub_args.expiring ^ sub_args.crate_name.is_some());

    // We need the cache to map user ids to user names, though we can work around it if there is an
    // error.
    let cache = Cache::acquire(cfg, None).ok();

    let new_end_date = cfg.today() + chrono::Months::new(12);

    let mut renewing: WildcardAuditRenewal;

    if let Some(name) = &sub_args.crate_name {
        match WildcardAuditRenewal::single_crate(name, store) {
            Some(renewal) => {
                renewing = renewal;
                if renewing.is_empty() {
                    info!("no wildcard audits for {name} are eligible for renewal (all have `renew = false`)");
                    return;
                }
            }
            None => {
                warn!("ran `renew {name}`, but there are no wildcard audits for the crate");
                return;
            }
        }
    } else {
        // Find and update all expiring crates.
        assert!(sub_args.expiring);
        renewing = WildcardAuditRenewal::expiring(cfg, store, !sub_args.include_inactive);

        if renewing.is_empty() {
            info!("no wildcard audits that are eligible for renewal have expired or are expiring in the next {WILDCARD_AUDIT_EXPIRATION_STRING}");
            return;
        }
    }

    renewing.renew(new_end_date);

    writeln!(
        out,
        "Updated wildcard audits for the following crates and publishers to expire on {new_end_date}:"
    );

    let user_string = |source: &CratesSourceId| -> String {
        match source {
            CratesSourceId::User { user_id } => cache
                .as_ref()
                .and_then(|c| c.get_crates_user_info(*user_id))
                .map(|n| n.to_string())
                .unwrap_or_else(|| format!("id={}", user_id)),
            CratesSourceId::TrustedPublisher { trusted_publisher } => trusted_publisher.clone(),
        }
    };
    for (name, entries) in renewing.crates {
        writeln!(
            out,
            "  {}: {:80}",
            name,
            string_format::FormatShortList::new(
                entries
                    .iter()
                    .map(|(entry, _)| user_string(&entry.source))
                    .collect()
            )
        );
    }
}

/// Adjust the store to satisfy audit-as-crates-io issues
///
/// Every reported issue will be resolved by just setting `audit-as-crates-io = Some(false)`,
/// because that always works, no matter what the problem is.
async fn fix_audit_as(
    cfg: &Config,
    network: Option<&Network>,
    store: &mut Store,
) -> Result<(), CacheAcquireError> {
    let _spinner = indeterminate_spinner("Fetching", "crate metadata");

    let mut cache = Cache::acquire(cfg, network)?;

    let third_party_packages = foreign_packages_strict(&cfg.metadata, &store.config)
        .map(|p| &*p.name)
        .collect::<SortedSet<_>>();

    let issues = check_audit_as_crates_io(cfg, store, network, &mut cache).await;
    if let Err(AuditAsErrors { errors }) = issues {
        fn get_policy_entry<'a>(
            store: &'a mut Store,
            cfg: &Config,
            third_party_packages: &SortedSet<&String>,
            error: &PackageError,
        ) -> &'a mut PolicyEntry {
            let is_third_party = third_party_packages.contains(&error.package);
            let all_versions = || {
                cfg.metadata
                    .packages
                    .iter()
                    .filter(|&p| *p.name == error.package)
                    .map(|p| p.vet_version())
                    .collect()
            };
            // This can only fail if there's a logical error in `check_audit_as_crates_io`.
            store
                .config
                .policy
                .get_mut_or_default(
                    error.package.clone(),
                    is_third_party.then_some(error.version.as_ref()).flatten(),
                    all_versions,
                )
                .expect("unexpected crate policy state")
        }

        for error in errors {
            match error {
                AuditAsError::NeedsAuditAs(NeedsAuditAsErrors { errors }) => {
                    for err in errors {
                        // We'll default audit-as-crates-io to true if the
                        // crate's description or repository matches an existing
                        // package on crates.io.
                        //
                        // XXX: This is just indended to reduce the chance of
                        // false positives, but is certainly a bit of a loose
                        // comparison. If it turns out to be an issue we can
                        // improve it in the future.
                        //
                        // NOTE: Handle all errors silently here, as we can
                        // always recover by setting `audit-as-crates-io =
                        // false`. The error cases below are very unlikely to
                        // occur since information will be cached from the
                        // initial checks which generated the
                        // NeedsAuditAsErrors.
                        let default_audit_as =
                            match cache.crates_io_info(network, &err.package).await {
                                Ok(entry) => cfg.metadata.packages.iter().any(|p| {
                                    *p.name == err.package && entry.metadata.consider_as_same(p)
                                }),
                                Err(e) => {
                                    warn!("crate metadata error for {}: {e}", &err.package);
                                    false
                                }
                            };

                        get_policy_entry(store, cfg, &third_party_packages, &err)
                            .audit_as_crates_io = Some(default_audit_as);
                    }
                }
                AuditAsError::ShouldntBeAuditAs(ShouldntBeAuditAsErrors { errors }) => {
                    for err in errors {
                        get_policy_entry(store, cfg, &third_party_packages, &err)
                            .audit_as_crates_io = Some(false);
                    }
                }
                AuditAsError::UnusedAuditAs(unuseds) => {
                    for err in unuseds.errors {
                        // XXX: consider removing the policy completely if
                        // there's nothing left in it anymore?
                        if let Some(policy) = store
                            .config
                            .policy
                            .get_mut(&err.package, err.version.as_ref())
                        {
                            policy.audit_as_crates_io = None;
                        }
                    }
                }
            }
        }
    }
    Ok(())
}

fn cmd_regenerate_exemptions(
    _out: &Arc<dyn Out>,
    cfg: &Config,
    _sub_args: &RegenerateExemptionsArgs,
) -> Result<(), miette::Report> {
    trace!("regenerating exemptions...");
    let network = Network::acquire(cfg);
    let mut store = Store::acquire(cfg, network.as_ref(), false)?;

    // Update the store using a full RegenerateExemptions search.
    resolver::update_store(cfg, &mut store, |_| resolver::UpdateMode {
        search_mode: resolver::SearchMode::RegenerateExemptions,
        prune_exemptions: true,
        prune_non_importable_audits: true,
        prune_imports: true,
    });

    // We were successful, commit the store
    store.commit()?;

    Ok(())
}

fn cmd_diff(out: &Arc<dyn Out>, cfg: &Config, sub_args: &DiffArgs) -> Result<(), miette::Report> {
    let version1 = &sub_args.version1;
    let version2 = &sub_args.version2;
    let package = &*sub_args.package;

    let to_compare = {
        let network = Network::acquire(cfg);
        let store = Store::acquire(cfg, network.as_ref(), false)?;
        let cache = Cache::acquire(cfg, network.as_ref())?;

        // Record this command for magic in `vet certify`
        cache.set_last_fetch(FetchCommand::Diff {
            package: package.to_owned(),
            version1: version1.clone(),
            version2: version2.clone(),
        });

        // Determine the fetch mode to use. We'll need to do a local diff if the
        // selected version has a git revision.
        let mode = cache.select_fetch_mode(
            sub_args.mode,
            version1.git_rev.is_some() || version2.git_rev.is_some(),
        );

        if mode != FetchMode::Local {
            let url = match mode {
                FetchMode::Sourcegraph => {
                    format!(
                        "https://sourcegraph.com/crates/{package}/-/compare/v{version1}...v{version2}?visible=7000"
                    )
                }
                FetchMode::DiffRs => {
                    format!("https://diff.rs/{package}/{version1}/{version2}/")
                }
                FetchMode::Local => unreachable!(),
            };
            tokio::runtime::Handle::current()
                .block_on(prompt_criteria_eulas(
                    out,
                    cfg,
                    network.as_ref(),
                    &store,
                    package,
                    Some(version1),
                    version2,
                    Some(&url),
                ))
                .into_diagnostic()?;

            open::that(&url).into_diagnostic().wrap_err_with(|| {
                format!("Couldn't open {url} in your browser, try --mode=local?")
            })?;

            writeln!(out, "\nUse |cargo vet certify| to record your audit.");

            return Ok(());
        }

        tokio::runtime::Handle::current().block_on(async {
            // NOTE: don't `try_join` everything as we don't want to abort the
            // prompt to the user if the download fails while it is being shown, as
            // that could be disorienting.
            let (to_compare, eulas) = tokio::join!(
                async {
                    let (pkg1, pkg2) = tokio::try_join!(
                        cache.fetch_package(&cfg.metadata, network.as_ref(), package, version1),
                        cache.fetch_package(&cfg.metadata, network.as_ref(), package, version2)
                    )?;
                    let (_, to_compare) = cache
                        .diffstat_package(
                            &pkg1,
                            &pkg2,
                            version1.git_rev.is_some() || version2.git_rev.is_some(),
                        )
                        .await?;
                    Ok::<_, FetchAndDiffError>(to_compare)
                },
                prompt_criteria_eulas(
                    out,
                    cfg,
                    network.as_ref(),
                    &store,
                    package,
                    Some(version1),
                    version2,
                    None,
                )
            );
            eulas.into_diagnostic()?;
            to_compare.into_diagnostic()
        })?
    };

    writeln!(out);

    // Start a pager to show the output from our diff invocations. This will
    // fall back to just printing to `stdout` if no pager is available or we're
    // not piped to a terminal.
    let mut pager = Pager::new(&**out).into_diagnostic()?;

    for (from, to) in to_compare {
        let output = std::process::Command::new("git")
            .arg("-c")
            .arg("core.safecrlf=false")
            .arg("diff")
            .arg(if pager.use_color() {
                "--color=always"
            } else {
                "--color=never"
            })
            .arg("--no-index")
            .arg("--ignore-cr-at-eol")
            .arg(&from)
            .arg(&to)
            .stdout(Stdio::piped())
            .output()
            .map_err(CommandError::CommandFailed)
            .into_diagnostic()?;
        io::Write::write_all(&mut pager, &output.stdout).into_diagnostic()?;
    }

    pager.wait().into_diagnostic()?;

    writeln!(out, "\nUse |cargo vet certify| to record your audit.");

    Ok(())
}

fn cmd_check(
    out: &Arc<dyn Out>,
    cfg: &Config,
    _sub_args: &CheckArgs,
) -> Result<(), miette::Report> {
    // Run the checker to validate that the current set of deps is covered by the current cargo vet store
    trace!("vetting...");

    let network = Network::acquire(cfg);
    let mut store = Store::acquire(cfg, network.as_ref(), false)?;

    // Check crate policies prior to audit_as_crates_io because the suggestions of
    // check_audit_as_crates_io will rely on the correct structure of crate policies.
    check_crate_policies(cfg, &store)?;

    if !cfg.cli.locked {
        // Check if any of our first-parties are in the crates.io registry
<<<<<<< HEAD
        let mut cache = Cache::acquire(cfg, network.as_ref()).into_diagnostic()?;
        // Check crate policies prior to audit_as_crates_io because the suggestions of
        // check_audit_as_crates_io will rely on the correct structure of crate policies.
        check_crate_policies(cfg, &store)?;
=======
        let mut cache = Cache::acquire(cfg).into_diagnostic()?;
>>>>>>> 432fdc99
        tokio::runtime::Handle::current().block_on(check_audit_as_crates_io(
            cfg,
            &store,
            network.as_ref(),
            &mut cache,
        ))?;
    }

    // DO THE THING!!!!
    let report = resolver::resolve(&cfg.metadata, cfg.cli.filter_graph.as_ref(), &store);

    // Bare `cargo vet` shouldn't suggest in CI
    let suggest = if !cfg.cli.locked {
        report.compute_suggest(cfg, &store, network.as_ref())?
    } else {
        None
    };

    match cfg.cli.output_format {
        OutputFormat::Human => report
            .print_human(out, cfg, suggest.as_ref())
            .into_diagnostic()?,
        OutputFormat::Json => report.print_json(out, suggest.as_ref())?,
    }

    // Only save imports if we succeeded, to avoid any modifications on error.
    if report.has_errors() {
        // ERRORS: immediate fatal diagnostic? Arguably should be silent.
        // Err(eyre!("report contains errors"))?;
        panic_any(ExitPanic(-1));
    } else {
        if !cfg.cli.locked {
            // Simulate a full `fetch-imports` run, and record the potential
            // pruned imports and exemptions.
            let updates = resolver::get_store_updates(cfg, &store, |_| resolver::UpdateMode {
                search_mode: resolver::SearchMode::PreferFreshImports,
                prune_exemptions: true,
                prune_non_importable_audits: true,
                prune_imports: true,
            });

            // Perform a minimal store update to pull in necessary imports,
            // while avoiding any other changes to exemptions or imports.
            resolver::update_store(cfg, &mut store, |_| resolver::UpdateMode {
                search_mode: resolver::SearchMode::PreferExemptions,
                prune_exemptions: false,
                prune_non_importable_audits: false,
                prune_imports: false,
            });

            // XXX: Consider trying to be more precise here? Would require some
            // more clever comparisons.
            if store.config.exemptions != updates.exemptions {
                warn!("Your supply-chain has unnecessary exemptions which could be relaxed or pruned.");
                warn!("  Consider running `cargo vet prune` to prune unnecessary exemptions and imports.");
            } else if store.imports != updates.imports {
                warn!("Your supply-chain has unnecessary imports which could be pruned.");
                warn!("  Consider running `cargo vet prune` to prune unnecessary imports.");
            } else if store.audits.audits != updates.audits {
                warn!("Your supply-chain has unnecessary audits which could be pruned.");
                warn!("  Consider running `cargo vet prune` to prune unnecessary imports.");
            }

            // Check if we have `unpublished` entries for crates which have since been published.
            let since_published: Vec<_> = updates
                .imports
                .unpublished
                .iter()
                .filter(|(_, unpublished)| unpublished.iter().any(|u| !u.still_unpublished))
                .map(|(package, _)| package)
                .collect();
            if !since_published.is_empty() {
                let published = string_format::FormatShortList::new(since_published);
                warn!("Your supply-chain depends on previously unpublished versions of {published} which have since been published.");
                warn!("  Consider running `cargo vet regenerate unpublished` to remove these entries.");
            }

            // Warn about wildcard audits which will be expiring soon or have expired.
            let expiry = WildcardAuditRenewal::expiring(cfg, &mut store, true);

            if !expiry.is_empty() {
                let expired = expiry.expired_crates();
                let expiring_soon = expiry.expiring_crates();
                if !expired.is_empty() {
                    let expired = string_format::FormatShortList::new(expired);
                    warn!(
                        "Your audit set contains wildcard audits for {expired} which have expired."
                    );
                }
                if !expiring_soon.is_empty() {
                    let expiring = string_format::FormatShortList::new(expiring_soon);
                    warn!("Your audit set contains wildcard audits for {expiring} which expire within the next {WILDCARD_AUDIT_EXPIRATION_STRING}.");
                }
                warn!("  Consider running `cargo vet renew --expiring` or adding `renew = false` to the wildcard entries in audits.toml.");
            }
        }

        store.commit()?;
    }

    Ok(())
}

#[derive(Default)]
struct WildcardAuditRenewal<'a> {
    // the bool indicates whether the entry for that user id is already expired (true) or will
    // expire soon (false)
    pub crates: SortedMap<PackageStr<'a>, Vec<(&'a mut WildcardEntry, bool)>>,
}

impl<'a> WildcardAuditRenewal<'a> {
    /// Get all wildcard audit entries which have expired or will expire soon.
    ///
    /// This function _does not_ modify the store, but since the mutable references to the entries
    /// are stored (for potential use by `renew`), it must take a mutable Store.
    pub fn expiring(cfg: &Config, store: &'a mut Store, ignore_inactive: bool) -> Self {
        let expire_date = cfg.today() + *WILDCARD_AUDIT_EXPIRATION_DURATION;

        let mut crates: SortedMap<PackageStr<'a>, Vec<(&'a mut WildcardEntry, bool)>> =
            Default::default();
        for (name, audits) in store.audits.wildcard_audits.iter_mut() {
            // Get the most recent publication time for this crate on crates.io,
            // which will be used to avoid expiry warnings for inactive crates.
            let last_publish_date = store
                .live_imports
                .as_ref()
                .and_then(|imports| imports.publisher.get(name))
                .map(|publishers| &publishers[..])
                .unwrap_or(&[])
                .iter()
                .map(|p| p.when)
                .max()
                .unwrap_or(cfg.today());

            // Check whether there are any audits expiring by the expiration date. Of those
            // audits, check whether all of them are already expired (to change the warning
            // message to be more informative).
            for entry in audits.iter_mut().filter(|e| e.should_renew(expire_date)) {
                let expired = entry.should_renew(cfg.today());

                // If the crate has not been published since the wildcard audit
                // expired, and the last published version by that user is over
                // 4 months ago, we silence the expiring/expired renewal
                // warning.
                if ignore_inactive
                    && last_publish_date < *entry.end
                    && last_publish_date < cfg.today() - *WILDCARD_AUDIT_INACTIVE_CRATE_DURATION
                {
                    continue;
                }

                crates.entry(name).or_default().push((entry, expired));
            }
        }

        WildcardAuditRenewal { crates }
    }

    /// Create a renewal with a single crate explicitly provided.
    ///
    /// This will renew all eligible audits, regardless of expiration. Thus `expired_crates` and
    /// `expiring_crates` should not be used.
    pub fn single_crate(name: PackageStr<'a>, store: &'a mut Store) -> Option<Self> {
        let mut crates: SortedMap<PackageStr<'a>, Vec<(&'a mut WildcardEntry, bool)>> =
            Default::default();
        let audits = store.audits.wildcard_audits.get_mut(name)?;
        for entry in audits {
            if entry.renew.unwrap_or(true) {
                // We don't care about the expiring/expired, so insert with false.
                crates.entry(name).or_default().push((entry, false));
            }
        }
        Some(WildcardAuditRenewal { crates })
    }

    /// Whether there are no wildcard audits expiring or expired.
    pub fn is_empty(&self) -> bool {
        self.crates.is_empty()
    }

    /// Get the crate names for which wildcard audits have expired.
    pub fn expired_crates(&'a self) -> Vec<PackageStr<'a>> {
        self.crates
            .iter()
            .filter_map(|(name, ids)| ids.iter().any(|(_, expired)| *expired).then_some(*name))
            .collect()
    }

    /// Get the crate names for which wildcard audits will expire soon.
    pub fn expiring_crates(&'a self) -> Vec<PackageStr<'a>> {
        self.crates
            .iter()
            .filter_map(|(name, ids)| ids.iter().any(|(_, expired)| !*expired).then_some(*name))
            .collect()
    }

    /// Renew all stored entries.
    pub fn renew(&mut self, new_end_date: chrono::NaiveDate) {
        for entry in self
            .crates
            .values_mut()
            .flat_map(|v| v.iter_mut().map(|t| &mut t.0))
        {
            entry.end = new_end_date.into();
        }
    }
}

fn cmd_prune(
    _out: &Arc<dyn Out>,
    cfg: &Config,
    sub_args: &PruneArgs,
) -> Result<(), miette::Report> {
    let network = Network::acquire(cfg);
    let mut store = Store::acquire(cfg, network.as_ref(), false)?;

    let _spinner = indeterminate_spinner("Pruning", "unnecessary imports and exemptions");

    // Update the store with the live state, pruning unnecessary exemptions and
    // imports.
    resolver::update_store(cfg, &mut store, |_| resolver::UpdateMode {
        search_mode: if sub_args.no_exemptions {
            resolver::SearchMode::PreferExemptions
        } else {
            resolver::SearchMode::PreferFreshImports
        },
        prune_exemptions: !sub_args.no_exemptions,
        prune_non_importable_audits: !sub_args.no_audits,
        prune_imports: !sub_args.no_imports,
    });

    store.commit()?;

    Ok(())
}

fn cmd_aggregate(
    out: &Arc<dyn Out>,
    cfg: &PartialConfig,
    sub_args: &AggregateArgs,
) -> Result<(), miette::Report> {
    let network =
        Network::acquire(cfg).ok_or_else(|| miette!("cannot aggregate imports when --frozen"))?;

    let mut urls = Vec::new();
    {
        let sources_file = BufReader::new(
            File::open(&sub_args.sources)
                .into_diagnostic()
                .wrap_err("failed to open sources file")?,
        );
        for line_result in sources_file.lines() {
            let line = line_result
                .into_diagnostic()
                .wrap_err("failed to read sources file")?;
            let trimmed = line.trim();
            if trimmed.is_empty() || trimmed.starts_with('#') {
                // Ignore comment and empty lines.
                continue;
            }
            urls.push(
                Url::parse(trimmed)
                    .into_diagnostic()
                    .wrap_err_with(|| format!("failed to parse url: {trimmed:?}"))?,
            );
        }
    }

    let progress_bar = progress_bar("Fetching", "source audits", urls.len() as u64);
    let sources = tokio::runtime::Handle::current()
        .block_on(try_join_all(urls.into_iter().map(|url| async {
            let _guard = IncProgressOnDrop(&progress_bar, 1);
            let url_string = url.to_string();
            let audit_bytes = network.download(url).await?;
            let audit_string = String::from_utf8(audit_bytes).map_err(LoadTomlError::from)?;
            let audit_source = SourceFile::new(&url_string, audit_string);

            // We use foreign audit file parsing when loading sources to
            // aggregate, so that we catch and emit warnings when aggregation
            // fails, and don't generate invalid aggregated audit files.
            let audit_file =
                storage::foreign_audit_source_to_local_warn(&url_string, audit_source)?;
            Ok::<_, FetchAuditError>((url_string, audit_file))
        })))
        .into_diagnostic()?;

    let merged_audits = do_aggregate_audits(sources).into_diagnostic()?;
    let document = serialization::to_formatted_toml(merged_audits, None).into_diagnostic()?;
    write!(out, "{document}");
    Ok(())
}

fn do_aggregate_audits(sources: Vec<(String, AuditsFile)>) -> Result<AuditsFile, AggregateErrors> {
    let mut errors = Vec::new();
    let mut aggregate = AuditsFile {
        criteria: SortedMap::new(),
        wildcard_audits: SortedMap::new(),
        audits: SortedMap::new(),
        // FIXME: How should we handle aggregating trusted entries? Should we do
        // any form of de-duplication?
        trusted: SortedMap::new(),
    };

    for (source, audit_file) in sources {
        // Add each criteria from the original source, managing duplicates by
        // ensuring that their descriptions map 1:1.
        for (criteria_name, mut criteria_entry) in audit_file.criteria {
            match aggregate.criteria.entry(criteria_name) {
                std::collections::btree_map::Entry::Vacant(vacant) => {
                    criteria_entry.aggregated_from.push(source.clone().into());
                    vacant.insert(criteria_entry);
                }
                std::collections::btree_map::Entry::Occupied(occupied) => {
                    let prev_source = occupied
                        .get()
                        .aggregated_from
                        .last()
                        .map(|s| s.to_string())
                        .unwrap_or_default();
                    // NOTE: We don't record the new `aggregated_from` chain in
                    // this case, as we already have a chain for the existing
                    // entry which we don't want to clobber. This means that
                    // source order in the `sources.list` file can impact where
                    // your criteria are credited to originate from.
                    if occupied.get().description != criteria_entry.description
                        || occupied.get().description_url != criteria_entry.description_url
                    {
                        errors.push(AggregateError::CriteriaDescriptionMismatch(
                            AggregateCriteriaDescriptionMismatchError {
                                criteria_name: occupied.key().to_owned(),
                                first: AggregateCriteriaDescription {
                                    source: prev_source.clone(),
                                    description: occupied.get().description.clone(),
                                    description_url: occupied.get().description_url.clone(),
                                },
                                second: AggregateCriteriaDescription {
                                    source: source.clone(),
                                    description: criteria_entry.description.clone(),
                                    description_url: criteria_entry.description_url.clone(),
                                },
                            },
                        ))
                    }
                    if occupied.get().implies != criteria_entry.implies {
                        errors.push(AggregateError::ImpliesMismatch(
                            AggregateImpliesMismatchError {
                                criteria_name: occupied.key().to_owned(),
                                first: AggregateCriteriaImplies {
                                    source: prev_source.clone(),
                                    implies: occupied
                                        .get()
                                        .implies
                                        .iter()
                                        .map(|c| c.to_string())
                                        .collect(),
                                },
                                second: AggregateCriteriaImplies {
                                    source: source.clone(),
                                    implies: criteria_entry
                                        .implies
                                        .iter()
                                        .map(|c| c.to_string())
                                        .collect(),
                                },
                            },
                        ));
                    }
                }
            }
        }
        for (package_name, entries) in audit_file.audits {
            aggregate.audits.entry(package_name).or_default().extend(
                entries
                    .into_iter()
                    .filter(|audit_entry| audit_entry.importable)
                    .map(|mut audit_entry| {
                        audit_entry.aggregated_from.push(source.clone().into());
                        audit_entry
                    }),
            );
        }
        for (package_name, entries) in audit_file.wildcard_audits {
            aggregate
                .wildcard_audits
                .entry(package_name)
                .or_default()
                .extend(entries.into_iter().map(|mut wildcard_entry| {
                    wildcard_entry.aggregated_from.push(source.clone().into());
                    wildcard_entry
                }));
        }
        for (package_name, entries) in audit_file.trusted {
            aggregate
                .trusted
                .entry(package_name)
                .or_default()
                .extend(entries.into_iter().map(|mut trusted_entry| {
                    trusted_entry.aggregated_from.push(source.clone().into());
                    trusted_entry
                }));
        }
    }

    aggregate.tidy();

    if errors.is_empty() {
        Ok(aggregate)
    } else {
        Err(AggregateErrors { errors })
    }
}

fn cmd_dump_graph(
    out: &Arc<dyn Out>,
    cfg: &Config,
    sub_args: &DumpGraphArgs,
) -> Result<(), miette::Report> {
    // Dump a mermaid-js graph
    trace!("dumping...");

    let graph = resolver::DepGraph::new(&cfg.metadata, cfg.cli.filter_graph.as_ref(), None);
    match cfg.cli.output_format {
        OutputFormat::Human => graph.print_mermaid(out, sub_args).into_diagnostic()?,
        OutputFormat::Json => {
            serde_json::to_writer_pretty(&**out, &graph.nodes).into_diagnostic()?
        }
    }

    Ok(())
}

fn explain_write_edge(
    out: &Arc<dyn Out>,
    store: &Store,
    package: PackageStr<'_>,
    idx: usize,
    edge: &resolver::DeltaEdgeOrigin,
) {
    fn format_who(who: &[Spanned<String>]) -> String {
        if who.is_empty() {
            "<unspecified>".to_owned()
        } else {
            string_format::FormatShortList::new(who.to_owned()).to_string()
        }
    }

    fn format_freshness(is_fresh_import: bool) -> &'static str {
        if is_fresh_import {
            " (uncached)"
        } else {
            ""
        }
    }

    use resolver::DeltaEdgeOrigin::*;
    match *edge {
        StoredLocalAudit { audit_index, .. } => {
            let audit = &store.audits.audits[package][audit_index];
            let who = format_who(&audit.who);
            match &audit.kind {
                AuditKind::Full { version } => {
                    writeln!(out, "{idx}) [local] full audit for {version} by {who}");
                }
                AuditKind::Delta { from, to } => {
                    writeln!(out, "{idx}) [local] delta audit for {from}->{to} by {who}");
                }
                _ => unreachable!(),
            }
        }
        ImportedAudit {
            import_index,
            audit_index,
        } => {
            let (import_name, audits_file) =
                store.imported_audits().iter().nth(import_index).unwrap();
            let audit = &audits_file.audits[package][audit_index];
            let freshness = format_freshness(audit.is_fresh_import);
            let who = format_who(&audit.who);
            match &audit.kind {
                AuditKind::Full { version } => {
                    writeln!(
                        out,
                        "{idx}) [{import_name}{freshness}] full audit for {version} by {who}"
                    );
                }
                AuditKind::Delta { from, to } => {
                    writeln!(
                        out,
                        "{idx}) [{import_name}{freshness}] delta audit for {from}->{to} by {who}"
                    );
                }
                _ => unreachable!(),
            }
        }
        WildcardAudit {
            import_index,
            audit_index,
            publisher_index,
        } => {
            let (import_name, audits_file) = match import_index {
                Some(import_index) => {
                    let (import_name, audits_file) =
                        store.imported_audits().iter().nth(import_index).unwrap();
                    (&import_name[..], audits_file)
                }
                None => ("local", &store.audits),
            };

            let audit = &audits_file.wildcard_audits[package][audit_index];
            let who = format_who(&audit.who);

            let publisher = &store.publishers()[package][publisher_index];
            let version = &publisher.version;
            let identifier = publisher.source.as_identifier();
            let freshness = format_freshness(audit.is_fresh_import || publisher.is_fresh_import);

            writeln!(out, "{idx}) [{import_name}{freshness}] wildcard audit for {version} (published by: {identifier}) by {who}");
        }
        Trusted { publisher_index } => {
            let publisher = &store.publishers()[package][publisher_index];
            let version = &publisher.version;
            let identifier = publisher.source.as_identifier();
            let freshness = format_freshness(publisher.is_fresh_import);

            writeln!(
                out,
                "{idx}) [local{freshness}] trusted entry for {version} (published by: {identifier})"
            );
        }
        Exemption { exemption_index } => {
            let exemption = &store.config.exemptions[package][exemption_index];
            let version = &exemption.version;
            writeln!(out, "{idx}) [local] exemption for {version}");
        }
        Unpublished { unpublished_index } => {
            let unpublished = &store.unpublished()[package][unpublished_index];
            let version = &unpublished.version;
            let audited_as = &unpublished.audited_as;
            let freshness = format_freshness(unpublished.is_fresh_import);

            writeln!(
                out,
                "{idx}) [local{freshness}] auditing unpublished version {version} as {audited_as}"
            );
        }
        FreshExemption { .. } => {
            unreachable!("Should not observe FreshExemption edge with PreferExemptions mode")
        }
    }
}

fn do_cmd_explain_audit(
    out: &Arc<dyn Out>,
    store: &Store,
    package: PackageStr<'_>,
    version: &VetVersion,
    criteria_name: CriteriaStr<'_>,
) -> Result<(), miette::Report> {
    let criteria_mapper = CriteriaMapper::new(&store.audits.criteria);
    let audit_graph = AuditGraph::build(store, &criteria_mapper, package, None)
        .map_err(|_| miette!("This package has violation conflicts"))?;

    match audit_graph.search(
        criteria_mapper.criteria_index(criteria_name),
        version,
        resolver::SearchMode::PreferExemptions,
    ) {
        Ok(path) => {
            writeln!(
                out,
                "The package {package} {version} certifies for {criteria_name}"
            );
            for (idx, edge) in path.iter().rev().enumerate() {
                explain_write_edge(out, store, package, idx + 1, edge);
            }
        }
        Err(failure) => {
            writeln!(
                out,
                "The package {package} {version} does not certify for {criteria_name}"
            );
            if failure.reachable_from_root.len() > 1 {
                writeln!(out, "The following versions would certify:");
                for version in failure.reachable_from_root.iter().flatten() {
                    writeln!(out, " - {version}");
                }
            }
        }
    }

    Ok(())
}

fn cmd_explain_audit(
    out: &Arc<dyn Out>,
    cfg: &Config,
    sub_args: &ExplainAuditArgs,
) -> Result<(), miette::Report> {
    let network = Network::acquire(cfg);
    let store = Store::acquire(cfg, network.as_ref(), false)?;

    let version = if let Some(version) = &sub_args.version {
        version.clone()
    } else {
        let matching_packages = cfg
            .metadata
            .packages
            .iter()
            .filter(|pkg| *pkg.name == sub_args.package)
            .collect::<Vec<_>>();
        miette::ensure!(matching_packages.len() == 1, "Ambiguous package version");
        matching_packages[0].vet_version()
    };

    do_cmd_explain_audit(out, &store, &sub_args.package, &version, &sub_args.criteria)
}

fn cmd_fmt(_out: &Arc<dyn Out>, cfg: &Config, _sub_args: &FmtArgs) -> Result<(), miette::Report> {
    // Reformat all the files (just load and store them, formatting is implicit).
    trace!("formatting...");
    // We don't need to fetch foreign audits to format files
    let store = Store::acquire_offline(cfg)?;
    store.commit()?;
    Ok(())
}

/// Perform crimes on clap long_help to generate markdown docs
fn cmd_help_md(
    out: &Arc<dyn Out>,
    _cfg: &PartialConfig,
    _sub_args: &HelpMarkdownArgs,
) -> Result<(), miette::Report> {
    writeln!(out, "# cargo vet CLI manual");
    writeln!(out);
    writeln!(
        out,
        "> This manual can be regenerated with `cargo vet help-markdown`"
    );
    writeln!(out);

    let mut fake_cli = FakeCli::command()
        .term_width(0)
        .disable_help_subcommand(true);
    fake_cli.build();

    let full_command = fake_cli.get_subcommands_mut().next().unwrap();
    let mut todo = vec![("cargo vet".to_owned(), full_command)];
    let mut is_full_command = true;

    while let Some((name, command)) = todo.pop() {
        let mut help_buf = Vec::new();
        command.write_long_help(&mut help_buf).unwrap();
        let help = String::from_utf8(help_buf).unwrap();

        if !is_full_command {
            // Give subcommands some breathing room
            writeln!(out, "<br><br><br>");
        }

        let name_anchor = name.replace(' ', "-");
        writeln!(out, "## {name}");

        enum Section {
            None,
            Usage,
            Commands,
            Arguments,
            Options,
            GlobalOptions,
        }
        let mut section = Section::None;

        for mut line in help.lines() {
            if let Some((heading, rest)) = line.split_once(':') {
                let new_section = match heading {
                    "Usage" => Section::Usage,
                    "Commands" => Section::Commands,
                    "Arguments" => Section::Arguments,
                    "Options" => Section::Options,
                    "Global Options" => Section::GlobalOptions,
                    _ => Section::None,
                };
                if !matches!(new_section, Section::None) {
                    writeln!(out, "### {heading}");
                    section = new_section;
                    line = rest;
                    if matches!(section, Section::GlobalOptions) && !is_full_command {
                        writeln!(
                            out,
                            "This subcommand accepts all the [global options](#global-options)"
                        );
                        continue;
                    }
                }
            }
            let line = line.trim();

            if matches!(section, Section::GlobalOptions) && !is_full_command {
                // Skip global options for non-primary commands
                continue;
            }

            if matches!(section, Section::Commands) {
                if let Some((sub_name, description)) = line.trim().split_once(' ') {
                    // subcommand names are list items
                    let description = description.trim();
                    writeln!(
                        out,
                        "* [{sub_name}](#{name_anchor}-{sub_name}): {description}"
                    );
                    continue;
                }
            }

            // Usage strings get wrapped in full code blocks
            if matches!(section, Section::Usage) && line.starts_with(&name) {
                writeln!(out, "```");
                writeln!(out, "{line}");
                writeln!(out, "```");
                continue;
            }

            // option names are subheadings (note: ignore bullets)
            if matches!(section, Section::Options | Section::GlobalOptions)
                && line.starts_with('-')
                && !line.starts_with("- ")
            {
                writeln!(out, "#### `{line}`");
                continue;
            }

            // argument names are subheadings
            if matches!(section, Section::Arguments)
                && (line.starts_with('<') || line.starts_with('['))
            {
                writeln!(out, "#### `{line}`");
                continue;
            }

            // escape default/value strings
            if line.starts_with('[') {
                writeln!(out, "\\{line}  ");
                continue;
            }

            // Normal paragraph text
            writeln!(out, "{line}");
        }
        writeln!(out);

        // The todo list is a stack, and processed in reverse-order, append
        // these commands to the end in reverse-order so the first command is
        // processed first (i.e. at the end of the list).
        todo.extend(
            command
                .get_subcommands_mut()
                .filter(|cmd| !cmd.is_hide_set())
                .map(|cmd| (format!("{} {}", name, cmd.get_name()), cmd))
                .collect::<Vec<_>>()
                .into_iter()
                .rev(),
        );
        is_full_command = false;
    }

    Ok(())
}

fn cmd_gc(
    out: &Arc<dyn Out>,
    cfg: &PartialConfig,
    sub_args: &GcArgs,
) -> Result<(), miette::Report> {
    let cache = Cache::acquire(cfg, None)?;

    if sub_args.clean {
        writeln!(
            out,
            "cleaning entire contents of cache directory: {}",
            cfg.cache_dir.display()
        );
        cache.clean_sync().into_diagnostic()?;
        return Ok(());
    }

    if sub_args.max_package_age_days.is_nan() {
        return Err(miette!("max package age cannot be NaN"));
    }
    if sub_args.max_package_age_days < 0.0 {
        return Err(miette!("max package age cannot be negative"));
    }

    cache.gc_sync(DURATION_DAY.mul_f64(sub_args.max_package_age_days));
    Ok(())
}

// Utils

struct UserInfo {
    username: String,
    email: String,
}

fn get_user_info() -> Result<UserInfo, UserInfoError> {
    fn get_git_config(value_name: &str) -> Result<String, CommandError> {
        let out = std::process::Command::new("git")
            .arg("config")
            .arg("--get")
            .arg(value_name)
            .output()
            .map_err(CommandError::CommandFailed)?;

        if !out.status.success() {
            return Err(CommandError::BadStatus(out.status.code().unwrap()));
        }
        String::from_utf8(out.stdout)
            .map(|s| s.trim().to_string())
            .map_err(CommandError::BadOutput)
    }

    let username = get_git_config("user.name").map_err(UserInfoError::UserCommandFailed)?;
    let email = get_git_config("user.email").map_err(UserInfoError::EmailCommandFailed)?;

    Ok(UserInfo { username, email })
}

async fn eula_for_criteria(
    network: Option<&Network>,
    criteria_map: &SortedMap<CriteriaName, CriteriaEntry>,
    criteria: CriteriaStr<'_>,
) -> String {
    let builtin_eulas = [
        (
            format::SAFE_TO_DEPLOY,
            include_str!("criteria/safe-to-deploy.txt"),
        ),
        (
            format::SAFE_TO_RUN,
            include_str!("criteria/safe-to-run.txt"),
        ),
    ]
    .into_iter()
    .collect::<HashMap<_, _>>();

    // Several fallbacks
    // * Try to get the builtin criteria
    // * Try to get the criteria's description
    // * Try to fetch the criteria's url
    // * Just display the url

    // First try the builtins
    let builtin = builtin_eulas.get(criteria).map(|s| s.to_string());
    if let Some(eula) = builtin {
        return eula;
    }

    // ERRORS: the caller should have verified this entry already!
    let criteria_entry = criteria_map
        .get(criteria)
        .unwrap_or_else(|| panic!("no entry for the criteria {criteria}"));
    assert!(
        criteria_entry.description.is_some() || criteria_entry.description_url.is_some(),
        "entry for criteria {criteria} is corrupt!"
    );

    // Now try the description
    if let Some(eula) = criteria_entry.description.clone() {
        return eula;
    }

    // If we get here then there must be a URL, try to fetch it. If it fails, just print the URL
    let url = Url::parse(criteria_entry.description_url.as_ref().unwrap()).unwrap();
    if let Some(network) = network {
        if let Ok(eula) = network.download(url.clone()).await.and_then(|bytes| {
            String::from_utf8(bytes).map_err(|error| DownloadError::InvalidText {
                url: Box::new(url.clone()),
                error,
            })
        }) {
            return eula;
        }
    }

    // If we get here then the download failed, just print the URL
    format!("Could not download criteria description, it should be available at {url}")
}

/// All third-party packages, with the audit-as-crates-io policy applied
fn foreign_packages<'a>(
    metadata: &'a Metadata,
    config: &'a ConfigFile,
) -> impl Iterator<Item = &'a Package> + 'a {
    // Only analyze things from crates.io (no source = path-dep / workspace-member)
    metadata
        .packages
        .iter()
        .filter(|package| package.is_third_party(&config.policy))
}

/// All first-party packages, **without** the audit-as-crates-io policy applied
/// (because it's used for validating that field's value).
fn first_party_packages_strict<'a>(
    metadata: &'a Metadata,
    _config: &'a ConfigFile,
) -> impl Iterator<Item = &'a Package> + 'a {
    metadata
        .packages
        .iter()
        .filter(move |package| !package.is_crates_io())
}

/// All third-party packages, **without** the audit-as-crates-io policy applied (used in crate
/// policy verification).
fn foreign_packages_strict<'a>(
    metadata: &'a Metadata,
    _config: &ConfigFile,
) -> impl Iterator<Item = &'a Package> + 'a {
    metadata
        .packages
        .iter()
        .filter(move |package| package.is_crates_io())
}

async fn check_audit_as_crates_io(
    cfg: &Config,
    store: &Store,
    network: Option<&Network>,
    cache: &mut Cache,
) -> Result<(), AuditAsErrors> {
    let first_party_packages: Vec<_> =
        first_party_packages_strict(&cfg.metadata, &store.config).collect();

    let mut errors = vec![];

    {
        let mut unused_audit_as: SortedSet<(PackageName, Option<VetVersion>)> = store
            .config
            .policy
            .iter()
            .filter(|(_, _, policy)| policy.audit_as_crates_io.is_some())
            .map(|(name, version, _)| (name.clone(), version.cloned()))
            .collect();

        for package in &first_party_packages {
            // Remove both versioned and unversioned entries
            unused_audit_as.remove(&(package.name.to_string(), Some(package.vet_version())));
            unused_audit_as.remove(&(package.name.to_string(), None));
        }
        if !unused_audit_as.is_empty() {
            errors.push(AuditAsError::UnusedAuditAs(UnusedAuditAsErrors {
                errors: unused_audit_as
                    .into_iter()
                    .map(|(package, version)| PackageError { package, version })
                    .collect(),
            }))
        }
    }

    let progress = progress_bar(
        "Validating",
        "audit-as-crates-io specifications",
        first_party_packages.len() as u64,
    );

    enum CheckAction {
        NeedAuditAs,
        ShouldntBeAuditAs,
    }

    let actions: Vec<_> = join_all(first_party_packages.into_iter().map(|package| {
        let progress = &progress;
        let cache = &cache;
        async move {
            let _inc_progress = IncProgressOnDrop(progress, 1);

            let audit_policy = package
                .policy_entry(&store.config.policy)
                .and_then(|policy| policy.audit_as_crates_io);
            if audit_policy == Some(false) {
                // They've explicitly said this is first-party so we don't care about what's in the
                // registry.
                return None;
            }

            let package_name = package.name.as_str();

            // Check for existing audits for the crate, which imply that it exists on
            // crates.io.
            let has_existing_audits = || {
                std::iter::once(&store.audits)
                    .chain(store.imports.audits.values())
                    .any(|audits_file| {
                        audits_file.audits.contains_key(package_name)
                            || audits_file.wildcard_audits.contains_key(package_name)
                            || audits_file.trusted.contains_key(package_name)
                    })
                    || store.config.exemptions.contains_key(package_name)
            };

            let matches_crates_io_package = async {
                cache
                    .crates_io_info(network, &package.name)
                    .await
                    .is_ok_and(|entry| entry.metadata.consider_as_same(package))
            };

            // To do some validation when no network is available, we assume the crate is on
            // crates.io if there are any audits for the crate name (to avoid the crate being
            // missed when e.g. applying local patches).
            let crate_is_on_crates_io = has_existing_audits() || matches_crates_io_package.await;

            if crate_is_on_crates_io && audit_policy.is_none() {
                // We found a package that has similar metadata to one with the same name on
                // crates.io, or we have audits for this crate name: having no policy is an
                // error.
                return Some((CheckAction::NeedAuditAs, package));
            }

            // When a network is available (so that we know our information is not stale), if
            // there is no known crate on crates.io, the policy should not be true.
            if network.is_some() && !crate_is_on_crates_io && audit_policy == Some(true) {
                return Some((CheckAction::ShouldntBeAuditAs, package));
            }
            None
        }
    }))
    .await
    .into_iter()
    .flatten()
    .collect();

    let mut needs_audit_as_entry = vec![];
    let mut shouldnt_be_audit_as = vec![];

    for (action, package) in actions {
        match action {
            CheckAction::NeedAuditAs => {
                needs_audit_as_entry.push(PackageError {
                    package: package.name.to_string(),
                    version: Some(package.vet_version()),
                });
            }
            CheckAction::ShouldntBeAuditAs => {
                shouldnt_be_audit_as.push(PackageError {
                    package: package.name.to_string(),
                    version: Some(package.vet_version()),
                });
            }
        }
    }

    if !needs_audit_as_entry.is_empty() {
        errors.push(AuditAsError::NeedsAuditAs(NeedsAuditAsErrors {
            errors: needs_audit_as_entry,
        }));
    }
    if !shouldnt_be_audit_as.is_empty() {
        errors.push(AuditAsError::ShouldntBeAuditAs(ShouldntBeAuditAsErrors {
            errors: shouldnt_be_audit_as,
        }));
    }

    if !errors.is_empty() {
        Err(AuditAsErrors { errors })
    } else {
        Ok(())
    }
}

/// Check crate policies for correctness.
///
/// This verifies two rules:
/// 1. Policies using `dependency-criteria` which relate to third-party crates must have associated
///    version(s). If a crate has any `dependency-criteria` specified and exists as a third-party
///    dependency anywhere in the dependency graph, all versions must be specified.
/// 2. Any versioned policies must correspond to a crate in the graph.
fn check_crate_policies(cfg: &Config, store: &Store) -> Result<(), CratePolicyErrors> {
    // All defined policy package names (to be removed).
    let mut policy_crates: SortedSet<&PackageName> = store.config.policy.package.keys().collect();

    // All defined policy (name, version) pairs (to be visited and removed).
    let mut versioned_policy_crates: SortedSet<(PackageName, VetVersion)> = store
        .config
        .policy
        .iter()
        .filter_map(|(name, version, _)| version.map(|version| (name.clone(), version.clone())))
        .collect();

    // The set of all third-party packages (for lookup of whether a crate has any third-party
    // versions in use).
    let third_party_packages = foreign_packages_strict(&cfg.metadata, &store.config)
        .map(|p| &p.name)
        .collect::<SortedSet<_>>();

    // The set of all packages which have a `dependency-criteria` specified in a policy.
    let dependency_criteria_packages = store
        .config
        .policy
        .iter()
        .filter_map(|(name, _, entry)| (!entry.dependency_criteria.is_empty()).then_some(name))
        .collect::<SortedSet<_>>();

    let mut needs_policy_version_errors = Vec::new();

    for package in &cfg.metadata.packages {
        policy_crates.remove(&*package.name);

        let versioned_policy_exists =
            versioned_policy_crates.remove(&(package.name.to_string(), package.vet_version()));

        // If a crate has at least one third-party package and some crate policy specifies a
        // `dependency-criteria`, a versioned policy for all used versions must exist.
        if third_party_packages.contains(&package.name)
            && dependency_criteria_packages.contains(&*package.name)
            && !versioned_policy_exists
        {
            needs_policy_version_errors.push(PackageError {
                package: package.name.to_string(),
                version: Some(package.vet_version()),
            });
        }
    }

    let unused_policy_version_errors: Vec<_> = policy_crates
        .into_iter()
        .map(|name| PackageError {
            package: name.clone(),
            version: None,
        })
        .chain(
            versioned_policy_crates
                .into_iter()
                .map(|(package, version)| PackageError {
                    package,
                    version: Some(version),
                }),
        )
        .collect();

    if !needs_policy_version_errors.is_empty() || !unused_policy_version_errors.is_empty() {
        let mut errors = Vec::new();
        if !needs_policy_version_errors.is_empty() {
            errors.push(CratePolicyError::NeedsVersion(NeedsPolicyVersionErrors {
                errors: needs_policy_version_errors,
            }));
        }
        if !unused_policy_version_errors.is_empty() {
            errors.push(CratePolicyError::UnusedVersion(UnusedPolicyVersionErrors {
                errors: unused_policy_version_errors,
            }));
        }
        Err(CratePolicyErrors { errors })
    } else {
        Ok(())
    }
}<|MERGE_RESOLUTION|>--- conflicted
+++ resolved
@@ -2194,14 +2194,7 @@
 
     if !cfg.cli.locked {
         // Check if any of our first-parties are in the crates.io registry
-<<<<<<< HEAD
         let mut cache = Cache::acquire(cfg, network.as_ref()).into_diagnostic()?;
-        // Check crate policies prior to audit_as_crates_io because the suggestions of
-        // check_audit_as_crates_io will rely on the correct structure of crate policies.
-        check_crate_policies(cfg, &store)?;
-=======
-        let mut cache = Cache::acquire(cfg).into_diagnostic()?;
->>>>>>> 432fdc99
         tokio::runtime::Handle::current().block_on(check_audit_as_crates_io(
             cfg,
             &store,
