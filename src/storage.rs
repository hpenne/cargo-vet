--- conflicted
+++ resolved
@@ -2544,123 +2544,9 @@
                     .crates
                     .insert(package.to_owned(), entry.clone());
 
-<<<<<<< HEAD
-    /// Use `crates.io/api` to get crate information.
-    ///
-    /// This fully replaces/updates the information in `crates_cache.crates` for `name`.
-    ///
-    /// When this function returns `Ok`, the returned state is guaranteed to have an entry for
-    /// `name` in `crates_cache.crates`.
-    ///
-    /// # Note
-    /// The official scraper policy requests a rate limit of 1 request per second
-    /// <https://crates.io/policies#crawlers>. This wouldn't be a very good user-experience to
-    /// require a multi-second wait to fetch each crate's information, however the local caching
-    /// and infrequent user-driven calls to the API should hopefully ensure we remain under the
-    /// 1 request per second limit over time.
-    ///
-    /// If this ends up being an issue, we can look into adding some form of cross-call tracking
-    /// in the cache to ensure that we don't exceed the rate over a slightly-extended period of
-    /// time, (e.g. by throttling requests from consecutive calls).
-    async fn update_using_api(
-        &self,
-        network: &Network,
-    ) -> Result<std::sync::MutexGuard<'a, CacheState>, CrateInfoError> {
-        let url = Url::parse(&format!(
-            "{}/{}",
-            self.cache.registry_urls.api, self.crate_name
-        ))
-        .expect("invalid crate name");
-
-        let response = self.try_download(network, url).await?;
-        let result = load_json::<CratesAPICrate>(&response[..])?;
-
-        // Update the users cache and individual crates caches, and return our
-        // set of versions.
-        let mut guard = self.cache.state.lock().unwrap();
-        let versions: SortedMap<_, _> = result
-            .versions
-            .into_iter()
-            .map(|api_version| {
-                (
-                    api_version.num,
-                    Some(CratesCacheVersionDetails {
-                        created_at: api_version.created_at,
-                        published_by: api_version.published_by.map(|api_user| {
-                            info!("recording user info for {api_user:?}");
-                            guard.crates_cache.users.insert(
-                                api_user.id,
-                                CratesCacheUser {
-                                    login: api_user.login,
-                                    name: api_user.name,
-                                },
-                            );
-                            api_user.id
-                        }),
-                    }),
-                )
-            })
-            .collect();
-        info!(
-            "found {} versions for crate {}",
-            versions.len(),
-            self.crate_name
-        );
-        guard.crates_cache.crates.insert(
-            self.crate_name.to_owned(),
-            CratesCacheEntry {
-                last_fetched: self.cache.now,
-                versions,
-                metadata: Some(result.crate_data),
-            },
-        );
-
-        Ok(guard)
-    }
-
-    /// Use `index.crates.io` to get crate information.
-    ///
-    /// This will only add versions which aren't already present in `crates_cache.crates` for
-    /// `name`.
-    ///
-    /// When this function returns `Ok`, the returned state is guaranteed to have an entry for
-    /// `name` in `crates_cache.crates`.
-    async fn update_using_index(
-        &self,
-        network: &Network,
-    ) -> Result<std::sync::MutexGuard<'a, CacheState>, CrateInfoError> {
-        // Crate names can only be a subset of ascii (valid rust identifier characters and `-`), so
-        // using `len()` and indexing will result in valid counts/characters.
-        let mut url = self.cache.registry_urls.index.clone();
-        let name = self.crate_name;
-        use std::fmt::Write;
-        match name.len() {
-            1 => write!(url, "1/{name}"),
-            2 => write!(url, "2/{name}"),
-            3 => write!(url, "3/{}/{name}", &name[0..1]),
-            _ => write!(url, "{}/{}/{name}", &name[0..2], &name[2..4]),
-        }
-        .expect("writing to a String should not fail");
-        // Crate index always use lowercases, but crate name may contain uppercase characters.
-        url.make_ascii_lowercase();
-        let url = Url::parse(&url).expect("invalid crate name");
-
-        let response = self.try_download(network, url).await?;
-
-        let result = crates_index::Crate::from_slice(&response[..]).map_err(LoadJsonError::from)?;
-
-        // Update the crates cache with version info (if not already present).
-        let mut guard = self.cache.state.lock().unwrap();
-        info!(
-            "found {} versions for crate {}",
-            result.versions().len(),
-            name
-        );
-=======
                 Ok::<_, CrateInfoError>(entry)
             })
             .await?;
->>>>>>> 432fdc99
 
         let guard = self.state.lock().unwrap();
         let entry = guard
